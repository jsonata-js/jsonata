/**
 * © Copyright IBM Corp. 2016 All Rights Reserved
 *   Project name: JSONata
 *   This project is licensed under the MIT License, see LICENSE
 */

'use strict';

var jsonata = require('../jsonata');
var assert = require('assert');
var chai = require("chai");
var expect = chai.expect;

var testdata1 = {
    "foo": {
        "bar": 42,
        "blah": [{"baz": {"fud": "hello"}}, {"baz": {"fud": "world"}}, {"bazz": "gotcha"}],
        "blah.baz": "here"
    }, "bar": 98
};
var testdata1a = {
    "foo": {
        "bar": 42,
        "blah": [{"baz": {"fud": "hello"}}, {"buz": {"fud": "world"}}, {"bazz": "gotcha"}],
        "blah.baz": "here"
    }, "bar": 98
};

var testdata2 = {
    "Account": {
        "Account Name": "Firefly",
        "Order": [
            {
                "OrderID": "order103",
                "Product": [
                    {
                        "Product Name": "Bowler Hat",
                        "ProductID": 858383,
                        "SKU": "0406654608",
                        "Description": {
                            "Colour": "Purple",
                            "Width": 300,
                            "Height": 200,
                            "Depth": 210,
                            "Weight": 0.75
                        },
                        "Price": 34.45,
                        "Quantity": 2
                    },
                    {
                        "Product Name": "Trilby hat",
                        "ProductID": 858236,
                        "SKU": "0406634348",
                        "Description": {
                            "Colour": "Orange",
                            "Width": 300,
                            "Height": 200,
                            "Depth": 210,
                            "Weight": 0.6
                        },
                        "Price": 21.67,
                        "Quantity": 1
                    }
                ]
            },
            {
                "OrderID": "order104",
                "Product": [
                    {
                        "Product Name": "Bowler Hat",
                        "ProductID": 858383,
                        "SKU": "040657863",
                        "Description": {
                            "Colour": "Purple",
                            "Width": 300,
                            "Height": 200,
                            "Depth": 210,
                            "Weight": 0.75
                        },
                        "Price": 34.45,
                        "Quantity": 4
                    },
                    {
                        "ProductID": 345664,
                        "SKU": "0406654603",
                        "Product Name": "Cloak",
                        "Description": {
                            "Colour": "Black",
                            "Width": 30,
                            "Height": 20,
                            "Depth": 210,
                            "Weight": 2.0
                        },
                        "Price": 107.99,
                        "Quantity": 1
                    }
                ]
            }
        ]
    }
};

var testdata3 = {
    "nest0": [
        {"nest1": [{"nest2": [{"nest3": [1]}, {"nest3": [2]}]}, {"nest2": [{"nest3": [3]}, {"nest3": [4]}]}]},
        {"nest1": [{"nest2": [{"nest3": [5]}, {"nest3": [6]}]}, {"nest2": [{"nest3": [7]}, {"nest3": [8]}]}]}
    ]
};

var testdata3a = [
    {"nest0": [1, 2]},
    {"nest0": [3, 4]}
];

var testdata3b = [
    {"nest0": [{"nest1": [1, 2]}, {"nest1": [3, 4]}]},
    {"nest0": [{"nest1": [5]}, {"nest1": [6]}]}
];

var testdata4 = {
    "FirstName": "Fred",
    "Surname": "Smith",
    "Age": 28,
    "Address": {
        "Street": "Hursley Park",
        "City": "Winchester",
        "Postcode": "SO21 2JN"
    },
    "Phone": [
        {
            "type": "home",
            "number": "0203 544 1234"
        },
        {
            "type": "office",
            "number": "01962 001234"
        },
        {
            "type": "office",
            "number": "01962 001235"
        },
        {
            "type": "mobile",
            "number": "077 7700 1234"
        }
    ],
    "Email": [
        {
            "type": "work",
            "address": ["fred.smith@my-work.com", "fsmith@my-work.com"]
        },
        {
            "type": "home",
            "address": ["freddy@my-social.com", "frederic.smith@very-serious.com"]
        }
    ],
    "Other": {
        "Over 18 ?": true,
        "Misc": null,
        "Alternative.Address": {
            "Street": "Brick Lane",
            "City": "London",
            "Postcode": "E1 6RF"
        }
    }
};

var testdata5 = {
    "library": {
        "books": [
            {
                "title": "Structure and Interpretation of Computer Programs",
                "authors": ["Abelson", "Sussman"],
                "isbn": "9780262510875",
                "price": 38.90,
                "copies": 2
            },
            {
                "title": "The C Programming Language",
                "authors": ["Kernighan", "Richie"],
                "isbn": "9780131103627",
                "price": 33.59,
                "copies": 3
            },
            {
                "title": "The AWK Programming Language",
                "authors": ["Aho", "Kernighan", "Weinberger"],
                "isbn": "9780201079814",
                "copies": 1
            },
            {
                "title": "Compilers: Principles, Techniques, and Tools",
                "authors": ["Aho", "Lam", "Sethi", "Ullman"],
                "isbn": "9780201100884",
                "price": 23.38,
                "copies": 1
            }
        ],
        "loans": [
            {
                "customer": "10001",
                "isbn": "9780262510875",
                "return": "2016-12-05"
            },
            {
                "customer": "10003",
                "isbn": "9780201100884",
                "return": "2016-10-22"
            }
        ],
        "customers": [
            {
                "id": "10001",
                "name": "Joe Doe",
                "address": {
                    "street": "2 Long Road",
                    "city": "Winchester",
                    "postcode": "SO22 5PU"
                }
            },
            {
                "id": "10002",
                "name": "Fred Bloggs",
                "address": {
                    "street": "56 Letsby Avenue",
                    "city": "Winchester",
                    "postcode": "SO22 4WD"
                }
            },
            {
                "id": "10003",
                "name": "Jason Arthur",
                "address": {
                    "street": "1 Preddy Gate",
                    "city": "Southampton",
                    "postcode": "SO14 0MG"
                }
            }
        ]
    }
};

var data1 = {
    doc: 23,
    detail: {
        contents: 'stuff',
        meta: 5
    }
};

var data2 = {
    doc: 89,
    detail: {
        contents: 'some more stuff',
        meta: 'boo'
    }
};

var person = {
    "Salutation": "Mr",
    "Name": "Alexander",
    "MiddleName": "John",
    "Surname": "Smith",
    "Cars": 3,
    "Employment": {"Name": "IBM UK", "ContractType": "permanent", "Role": "Senior Physician", "Years": 12,
        "Executive.Compensation":1.4e6},
    "Qualifications": ["GP", "Consultant Opthalmologist"],
    "Salary": null,
    "NI.Number":"NO10FURBZNESS",
    "敷": "Steve",
    "Español" : "/ˈspænɪʃ/"
};

/**
 * Protect the process/browser from a runnaway expression
 * i.e. Infinite loop (tail recursion), or excessive stack growth
 *
 * @param {Object} expr - expression to protect
 * @param {Number} timeout - max time in ms
 * @param {Number} maxDepth - max stack depth
 */
function timeboxExpression(expr, timeout, maxDepth) {
    var depth = 0;
    var time = Date.now();

    var checkRunnaway = function() {
        if(depth > maxDepth) {
            // stack too deep
            throw {
                message: 'Stack overflow error: Check for non-terminating recursive function.  Consider rewriting as tail-recursive.',
                stack: (new Error()).stack,
                code: 'U1001'
            };
        }
        if(Date.now() - time > timeout) {
            // expression has run for too long
            throw {
                message: "Expression evaluation timeout: Check for infinite loop",
                stack: (new Error()).stack,
                code: 'U1001'
            };
        }

    };

    // register callbacks
    expr.assign('__evaluate_entry', function() {
        depth++;
        checkRunnaway();
    });
    expr.assign('__evaluate_exit', function() {
        depth--;
        checkRunnaway();
    });
}


describe('Evaluator - simple literals', function () {
    describe('"hello"', function () {
        it('should return result object', function () {
            var expr = jsonata('"hello"');
            var result = expr.evaluate(testdata1);
            var expected = 'hello';
            expect(result).to.deep.equal(expected);
        });
    });

    describe("'hello'", function () {
        it('should return result object', function () {
            var expr = jsonata("'hello'");
            var result = expr.evaluate(testdata1);
            var expected = 'hello';
            expect(result).to.deep.equal(expected);
        });
    });

    describe('"Wayne\'s World"', function () {
        it('should return result object', function () {
            var expr = jsonata('"Wayne\'s World"');
            var result = expr.evaluate(testdata1);
            var expected = "Wayne's World";
            expect(result).to.deep.equal(expected);
        });
    });

    describe('42', function () {
        it('should return result object', function () {
            var expr = jsonata('42');
            var result = expr.evaluate(testdata1);
            var expected = 42;
            expect(result).to.deep.equal(expected);
        });
    });

    describe('-42', function () {
        it('should return result object', function () {
            var expr = jsonata('-42');
            var result = expr.evaluate(testdata1);
            var expected = -42;
            expect(result).to.deep.equal(expected);
        });
    });

    describe('3.14159', function () {
        it('should return result object', function () {
            var expr = jsonata('3.14159');
            var result = expr.evaluate(testdata1);
            var expected = 3.14159;
            expect(result).to.deep.equal(expected);
        });
    });

    describe('6.022e23', function () {
        it('should return result object', function () {
            var expr = jsonata('6.022e23');
            var result = expr.evaluate(testdata1);
            var expected = 6.022e23;
            expect(result).to.deep.equal(expected);
        });
    });

    describe('1.602E-19', function () {
        it('should return result object', function () {
            var expr = jsonata('1.602E-19');
            var result = expr.evaluate(testdata1);
            var expected = 1.602E-19;
            expect(result).to.deep.equal(expected);
        });
    });

    describe('10e1000', function () {
        it('should throw numeric overflow', function () {
            expect(function () {
                jsonata('10e1000');
            }).to.throw()
                .to.deep.contain({position: 0, code: 'S0102', token: '10e1000'});
        });
    });

});

describe('Evaluator - string literals, escape sequences', function () {
    describe('"hello\\tworld"', function () {
        it('should return result object', function () {
            var expr = jsonata('"hello\\tworld"');
            var result = expr.evaluate(testdata1);
            var expected = 'hello\tworld';
            expect(result).to.deep.equal(expected);
        });
    });

    describe('"hello\\nworld"', function () {
        it('should return result object', function () {
            var expr = jsonata('"hello\\nworld"');
            var result = expr.evaluate(testdata1);
            var expected = 'hello\nworld';
            expect(result).to.deep.equal(expected);
        });
    });

    describe('"hello \\"world\\""', function () {
        it('should return result object', function () {
            var expr = jsonata('"hello \\"world\\""');
            var result = expr.evaluate(testdata1);
            var expected = 'hello "world"';
            expect(result).to.deep.equal(expected);
        });
    });

    describe('"C:\\\\Test\\\\test.txt"', function () {
        it('should return result object', function () {
            var expr = jsonata('"C:\\\\Test\\\\test.txt"');
            var result = expr.evaluate(testdata1);
            var expected = 'C:\\Test\\test.txt';
            expect(result).to.deep.equal(expected);
        });
    });

    describe('"\\u03BB-calculus rocks"', function () {
        it('should return result object', function () {
            var expr = jsonata('"\\u03BB-calculus rocks"');
            var result = expr.evaluate(testdata1);
            var expected = 'λ-calculus rocks';
            expect(result).to.deep.equal(expected);
        });
    });

    describe('treble clef', function () {
        it('should return result object', function () {
            var expr = jsonata('"\uD834\uDD1E"');
            var result = expr.evaluate(testdata1);
            var expected = '𝄞';
            expect(result).to.deep.equal(expected);
        });
    });

    describe('\\y', function () {
        it('should throw error', function () {
            expect(function () {
                jsonata('"\\y"');
            }).to.throw()
                .to.deep.contain({position: 2, code: 'S0103', token: 'y'});
        });
    });

    describe('\\u', function () {
        it('should throw error', function () {
            expect(function () {
                jsonata('"\\u"');
            }).to.throw()
                .to.deep.contain({position: 2, code: 'S0104'});
        });
    });

    describe('\\u123t', function () {
        it('should throw error', function () {
            expect(function () {
                jsonata('"\\u123t"');
            }).to.throw()
                .to.deep.contain({position: 2, code: 'S0104'});
        });
    });

});

describe('Evaluator - simple field syntax', function () {
    describe('foo.bar', function () {
        it('should return result object', function () {
            var expr = jsonata('foo.bar');
            var result = expr.evaluate(testdata1);
            var expected = 42;
            expect(result).to.deep.equal(expected);
        });
    });

    describe('foo.blah', function () {
        it('should return result object', function () {
            var expr = jsonata('foo.blah');
            var result = expr.evaluate(testdata1);
            var expected = [{baz: {fud: 'hello'}},
                {baz: {fud: 'world'}},
                {bazz: 'gotcha'}];
            expect(result).to.deep.equal(expected);
        });
    });

    describe('foo.blah.bazz', function () {
        it('should return result object', function () {
            var expr = jsonata('foo.blah.bazz');
            var result = expr.evaluate(testdata1);
            var expected = "gotcha";
            expect(result).to.deep.equal(expected);
        });
    });

    describe('foo.blah.baz', function () {
        it('should return result object', function () {
            var expr = jsonata('foo.blah.baz');
            var result = expr.evaluate(testdata1);
            var expected = [{fud: 'hello'}, {fud: 'world'}];
            expect(result).to.deep.equal(expected);
        });
    });

    describe('foo.blah.baz.fud', function () {
        it('should return result object', function () {
            var expr = jsonata('foo.blah.baz.fud');
            var result = expr.evaluate(testdata1);
            var expected = ['hello', 'world'];
            expect(result).to.deep.equal(expected);
        });
    });

    describe('Other.Misc', function () {
        it('should return result object', function () {
            var expr = jsonata('Other.Misc');
            var result = expr.evaluate(testdata4);
            var expected = null;
            expect(result).to.deep.equal(expected);
        });
    });

    describe('edge case', function () {
        it('should return result object', function () {
            var expr = jsonata('bazz');
            var result = expr.evaluate([
                [
                    {
                        "baz": {
                            "fud": "hello"
                        }
                    },
                    {
                        "baz": {
                            "fud": "world"
                        }
                    },
                    {
                        "bazz": "gotcha"
                    }
                ]
            ]);
            var expected = "gotcha";
            expect(result).to.deep.equal(expected);
        });
    });

    describe('edge case', function () {
        it('should return result object', function () {
            var expr = jsonata('fud');
            var result = expr.evaluate([
                42,
                [
                    {
                        "baz": {
                            "fud": "hello"
                        }
                    },
                    {
                        "baz": {
                            "fud": "world"
                        }
                    },
                    {
                        "bazz": "gotcha"
                    }
                ],
                "here",
                {
                    "fud": "hello"
                },
                "hello",
                {
                    "fud": "world"
                },
                "world",
                "gotcha"
            ]);
            var expected = ["hello", "world"];
            expect(result).to.deep.equal(expected);
        });
    });

});


describe('Evaluator - parenthesis', function () {

    describe('foo.(blah).baz.fud', function () {
        it('should return result object', function () {
            var expr = jsonata('foo.(blah).baz.fud');
            var result = expr.evaluate(testdata1);
            var expected = ['hello', 'world'];
            expect(result).to.deep.equal(expected);
        });
    });

    describe('foo.(blah.baz).fud', function () {
        it('should return result object', function () {
            var expr = jsonata('foo.(blah.baz).fud');
            var result = expr.evaluate(testdata1);
            var expected = ['hello', 'world'];
            expect(result).to.deep.equal(expected);
        });
    });

    describe('(foo.blah.baz).fud', function () {
        it('should return result object', function () {
            var expr = jsonata('(foo.blah.baz).fud');
            var result = expr.evaluate(testdata1);
            var expected = ['hello', 'world'];
            expect(result).to.deep.equal(expected);
        });
    });

    describe('foo.blah.(baz.fud)', function () {
        it('should return result object', function () {
            var expr = jsonata('foo.blah.(baz.fud)');
            var result = expr.evaluate(testdata1);
            var expected = ['hello', 'world'];
            expect(result).to.deep.equal(expected);
        });
    });

    describe('(foo.blah.baz.fud)', function () {
        it('should return result object', function () {
            var expr = jsonata('(foo.blah.baz.fud)');
            var result = expr.evaluate(testdata1);
            var expected = ['hello', 'world'];
            expect(result).to.deep.equal(expected);
        });
    });

    describe('(foo).(blah).baz.(fud)', function () {
        it('should return result object', function () {
            var expr = jsonata('(foo).(blah).baz.(fud)');
            var result = expr.evaluate(testdata1);
            var expected = ['hello', 'world'];
            expect(result).to.deep.equal(expected);
        });
    });

    describe('(foo.(blah).baz.fud)', function () {
        it('should return result object', function () {
            var expr = jsonata('(foo.(blah).baz.fud)');
            var result = expr.evaluate(testdata1);
            var expected = ['hello', 'world'];
            expect(result).to.deep.equal(expected);
        });
    });

    describe('(4 + 2) / 2', function () {
        it('should return result object', function () {
            var expr = jsonata('(4 + 2) / 2');
            var result = expr.evaluate(testdata1);
            var expected = 3;
            expect(result).to.deep.equal(expected);
        });
    });

});

describe('Evaluator - simple array selectors', function () {

    describe('nest.nest1[0]', function () {
        it('should return result object', function () {
            var expr = jsonata('nest0.nest1[0]');
            var result = expr.evaluate(testdata3b);
            var expected = [1, 3, 5, 6];
            expect(result).to.deep.equal(expected);
        });
    });

    describe('foo.blah[0].baz.fud', function () {
        it('should return result object', function () {
            var expr = jsonata('foo.blah[0].baz.fud');
            var result = expr.evaluate(testdata1);
            var expected = 'hello';
            expect(result).to.deep.equal(expected);
        });
    });

    describe('foo.blah[1].baz.fud', function () {
        it('should return result object', function () {
            var expr = jsonata('foo.blah[1].baz.fud');
            var result = expr.evaluate(testdata1);
            var expected = 'world';
            expect(result).to.deep.equal(expected);
        });
    });

    describe('foo.blah[-1].bazz', function () {
        it('should return result object', function () {
            var expr = jsonata('foo.blah[-1].bazz');
            var result = expr.evaluate(testdata1);
            var expected = 'gotcha';
            expect(result).to.deep.equal(expected);
        });
    });

    describe('(foo.blah)[1].baz.fud', function () {
        it('should return result object', function () {
            var expr = jsonata('(foo.blah)[1].baz.fud');
            var result = expr.evaluate(testdata1);
            var expected = 'world';
            expect(result).to.deep.equal(expected);
        });
    });

    describe('foo.blah.baz.fud[0]', function () {
        it('should return result object', function () {
            var expr = jsonata('foo.blah.baz.fud[0]');
            var result = expr.evaluate(testdata1);
            var expected = ['hello', 'world'];
            expect(result).to.deep.equal(expected);
        });
    });

    describe('foo.blah.baz.fud[-1]', function () {
        it('should return result object', function () {
            var expr = jsonata('foo.blah.baz.fud[-1]');
            var result = expr.evaluate(testdata1);
            var expected = ['hello', 'world'];
            expect(result).to.deep.equal(expected);
        });
    });

    describe('(foo.blah.baz.fud)[0]', function () {
        it('should return result object', function () {
            var expr = jsonata('(foo.blah.baz.fud)[0]');
            var result = expr.evaluate(testdata1);
            var expected = 'hello';
            expect(result).to.deep.equal(expected);
        });
    });

    describe('(foo.blah.baz.fud)[1]', function () {
        it('should return result object', function () {
            var expr = jsonata('(foo.blah.baz.fud)[1]');
            var result = expr.evaluate(testdata1);
            var expected = 'world';
            expect(result).to.deep.equal(expected);
        });
    });

    describe('(foo.blah.baz.fud)[5 * 0.2]', function () {
        it('should return result object', function () {
            var expr = jsonata('(foo.blah.baz.fud)[5 * 0.2]');
            var result = expr.evaluate(testdata1);
            var expected = 'world';
            expect(result).to.deep.equal(expected);
        });
    });

    describe('(foo.blah.baz.fud)[-1]', function () {
        it('should return result object', function () {
            var expr = jsonata('(foo.blah.baz.fud)[-1]');
            var result = expr.evaluate(testdata1);
            var expected = 'world';
            expect(result).to.deep.equal(expected);
        });
    });

    describe('(foo.blah.baz.fud)[-2]', function () {
        it('should return result object', function () {
            var expr = jsonata('(foo.blah.baz.fud)[-2]');
            var result = expr.evaluate(testdata1);
            var expected = 'hello';
            expect(result).to.deep.equal(expected);
        });
    });

    describe('(foo.blah.baz.fud)[2-4]', function () {
        it('should return result object', function () {
            var expr = jsonata('(foo.blah.baz.fud)[2-4]');
            var result = expr.evaluate(testdata1);
            var expected = 'hello';
            expect(result).to.deep.equal(expected);
        });
    });

    describe('(foo.blah.baz.fud)[-(4-2)]', function () {
        it('should return result object', function () {
            var expr = jsonata('(foo.blah.baz.fud)[-(4-2)]');
            var result = expr.evaluate(testdata1);
            var expected = 'hello';
            expect(result).to.deep.equal(expected);
        });
    });

    describe('(foo.blah.baz.fud)[$$.foo.bar / 30]', function () {
        it('should return result object', function () {
            var expr = jsonata('(foo.blah.baz.fud)[$$.foo.bar / 30]');
            var result = expr.evaluate(testdata1);
            var expected = 'world';
            expect(result).to.deep.equal(expected);
        });
    });

    describe('foo.blah[0].baz', function () {
        it('should return result object', function () {
            var expr = jsonata('foo.blah[0].baz');
            var result = expr.evaluate(testdata1);
            var expected = {fud: 'hello'};
            expect(result).to.deep.equal(expected);
        });
    });

    describe('foo.blah.baz[0]', function () {
        it('should return result object', function () {
            var expr = jsonata('foo.blah.baz[0]');
            var result = expr.evaluate(testdata1);
            var expected = [{fud: 'hello'}, {fud: 'world'}];
            expect(result).to.deep.equal(expected);
        });
    });

    describe('(foo.blah.baz)[0]', function () {
        it('should return result object', function () {
            var expr = jsonata('(foo.blah.baz)[0]');
            var result = expr.evaluate(testdata1);
            var expected = {fud: 'hello'};
            expect(result).to.deep.equal(expected);
        });
    });

    describe('$[0]', function () {
        it('should return result object', function () {
            var expr = jsonata('$[0]');
            var result = expr.evaluate([[1, 2], [3, 4]]);
            var expected = [1, 2];
            expect(result).to.deep.equal(expected);
        });
    });

    describe('$[1]', function () {
        it('should return result object', function () {
            var expr = jsonata('$[1]');
            var result = expr.evaluate([[1, 2], [3, 4]]);
            var expected = [3, 4];
            expect(result).to.deep.equal(expected);
        });
    });

    describe('$[-1]', function () {
        it('should return result object', function () {
            var expr = jsonata('$[-1]');
            var result = expr.evaluate([[1, 2], [3, 4]]);
            var expected = [3, 4];
            expect(result).to.deep.equal(expected);
        });
    });

    describe('$[1][0]', function () {
        it('should return result object', function () {
            var expr = jsonata('$[1][0]');
            var result = expr.evaluate([[1, 2], [3, 4]]);
            var expected = 3;
            expect(result).to.deep.equal(expected);
        });
    });

    describe('$[1.1][0.9]', function () {
        it('should return result object', function () {
            var expr = jsonata('$[1.1][0.9]');
            var result = expr.evaluate([[1, 2], [3, 4]]);
            var expected = 3;
            expect(result).to.deep.equal(expected);
        });
    });

});

describe('Evaluator - multiple array selectors', function () {

    describe('[1..10][[1..3,8,-1]]', function () {
        it('should return result object', function () {
            var expr = jsonata('[1..10][[1..3,8,-1]]');
            var result = expr.evaluate();
            var expected = [2, 3, 4, 9, 10];
            expect(result).to.deep.equal(expected);
        });
    });

    describe('[1..10][[1..3,8,5]]', function () {
        it('should return result object', function () {
            var expr = jsonata('[1..10][[1..3,8,5]]');
            var result = expr.evaluate();
            var expected = [2, 3, 4, 6, 9];
            expect(result).to.deep.equal(expected);
        });
    });

    describe('[1..10][[1..3,8,false]]', function () {
        it('should return result object', function () {
            var expr = jsonata('[1..10][[1..3,8,false]]');
            var result = expr.evaluate();
            var expected = [1, 2, 3, 4, 5, 6, 7, 8, 9, 10];
            expect(result).to.deep.equal(expected);
        });
    });

});

describe('Evaluator - quoted object selectors - deprecate', function () {
    describe('foo."blah"', function () {
        it('should return result object', function () {
            var expr = jsonata('foo."blah"');
            var result = expr.evaluate(testdata1);
            var expected = [{baz: {fud: 'hello'}},
                {baz: {fud: 'world'}},
                {bazz: 'gotcha'}];
            expect(result).to.deep.equal(expected);
        });
    });

    describe('foo."blah".baz.\'fud\'', function () {
        it('should return result object', function () {
            var expr = jsonata('foo."blah".baz.\'fud\'');
            var result = expr.evaluate(testdata1);
            var expected = ['hello', 'world'];
            expect(result).to.deep.equal(expected);
        });
    });

    describe('"foo"."blah"."baz"."fud"', function () {
        it('should return result object', function () {
            var expr = jsonata('"foo"."blah"."baz"."fud"');
            var result = expr.evaluate(testdata1);
            var expected = ['hello', 'world'];
            expect(result).to.deep.equal(expected);
        });
    });

    describe('foo."blah.baz"', function () {
        it('should return result object', function () {
            var expr = jsonata('foo."blah.baz"');
            var result = expr.evaluate(testdata1);
            var expected = 'here';
            expect(result).to.deep.equal(expected);
        });
    });
});

describe('Evaluator - quoted object selectors - backticks', function () {
    describe('foo.`blah`', function () {
        it('should return result object', function () {
            var expr = jsonata('foo.`blah`');
            var result = expr.evaluate(testdata1);
            var expected = [{baz: {fud: 'hello'}},
                {baz: {fud: 'world'}},
                {bazz: 'gotcha'}];
            expect(result).to.deep.equal(expected);
        });
    });

    describe('foo.`blah`.baz.\'fud\'', function () {
        it('should return result object', function () {
            var expr = jsonata('foo.`blah`.baz.\'fud\'');
            var result = expr.evaluate(testdata1);
            var expected = ['hello', 'world'];
            expect(result).to.deep.equal(expected);
        });
    });

    describe('`foo`.`blah`.`baz`.`fud`', function () {
        it('should return result object', function () {
            var expr = jsonata('`foo`.`blah`.`baz`.`fud`');
            var result = expr.evaluate(testdata1);
            var expected = ['hello', 'world'];
            expect(result).to.deep.equal(expected);
        });
    });

    describe('foo.`blah.baz`', function () {
        it('should return result object', function () {
            var expr = jsonata('foo.`blah.baz`');
            var result = expr.evaluate(testdata1);
            var expected = 'here';
            expect(result).to.deep.equal(expected);
        });
    });
});

describe('Evaluator - numeric operators', function () {
    describe('foo.bar + bar', function () {
        it('should return result object', function () {
            var expr = jsonata('foo.bar + bar');
            var result = expr.evaluate(testdata1);
            var expected = 140;
            expect(result).to.deep.equal(expected);
        });
    });

    describe('bar + foo.bar', function () {
        it('should return result object', function () {
            var expr = jsonata('bar + foo.bar');
            var result = expr.evaluate(testdata1);
            var expected = 140;
            expect(result).to.deep.equal(expected);
        });
    });

    describe('foo.bar - bar', function () {
        it('should return result object', function () {
            var expr = jsonata('foo.bar - bar');
            var result = expr.evaluate(testdata1);
            var expected = -56;
            expect(result).to.deep.equal(expected);
        });
    });

    describe('bar - foo.bar', function () {
        it('should return result object', function () {
            var expr = jsonata('bar - foo.bar');
            var result = expr.evaluate(testdata1);
            var expected = 56;
            expect(result).to.deep.equal(expected);
        });
    });

    describe('foo.bar * bar', function () {
        it('should return result object', function () {
            var expr = jsonata('foo.bar * bar');
            var result = expr.evaluate(testdata1);
            var expected = 4116;
            expect(result).to.deep.equal(expected);
        });
    });

    describe('bar * foo.bar', function () {
        it('should return result object', function () {
            var expr = jsonata('bar * foo.bar');
            var result = expr.evaluate(testdata1);
            var expected = 4116;
            expect(result).to.deep.equal(expected);
        });
    });

    describe('foo.bar / bar', function () {
        it('should return result object', function () {
            var expr = jsonata('foo.bar / bar');
            var result = expr.evaluate(testdata1);
            var expected = 0.42857142857142855;
            expect(result).to.deep.equal(expected);
        });
    });

    describe('bar / foo.bar', function () {
        it('should return result object', function () {
            var expr = jsonata('bar / foo.bar');
            var result = expr.evaluate(testdata1);
            var expected = 2.3333333333333335;
            expect(result).to.deep.equal(expected);
        });
    });

    describe('foo.bar % bar', function () {
        it('should return result object', function () {
            var expr = jsonata('foo.bar % bar');
            var result = expr.evaluate(testdata1);
            var expected = 42;
            expect(result).to.deep.equal(expected);
        });
    });

    describe('bar % foo.bar', function () {
        it('should return result object', function () {
            var expr = jsonata('bar % foo.bar');
            var result = expr.evaluate(testdata1);
            var expected = 14;
            expect(result).to.deep.equal(expected);
        });
    });

    describe('bar + foo.bar * bar', function () {
        it('should return result object', function () {
            var expr = jsonata('bar + foo.bar * bar');
            var result = expr.evaluate(testdata1);
            var expected = 4214;
            expect(result).to.deep.equal(expected);
        });
    });

    describe('foo.bar * bar + bar', function () {
        it('should return result object', function () {
            var expr = jsonata('foo.bar * bar + bar');
            var result = expr.evaluate(testdata1);
            var expected = 4214;
            expect(result).to.deep.equal(expected);
        });
    });

    describe('24 * notexist', function () {
        it('should return undefined', function () {
            var expr = jsonata('24 * notexist');
            var result = expr.evaluate(testdata1);
            var expected = undefined;
            expect(result).to.deep.equal(expected);
        });
    });

    describe('notexist + 1', function () {
        it('should return undefined', function () {
            var expr = jsonata('notexist + 1');
            var result = expr.evaluate(testdata1);
            var expected = undefined;
            expect(result).to.deep.equal(expected);
        });
    });

    describe('1/(10e300 * 10e100) ', function () {
        it('should throw error', function () {
            var expr = jsonata('1/(10e300 * 10e100) ');
            expect(function () {
                expr.evaluate();
            }).to.throw()
                .to.deep.contain({/*position: 0, */value: Infinity, code: 'D1001'});
        });
    });

    describe('"5" + "5"', function () {
        it('should throw error', function () {
            var expr = jsonata('"5" + "5"');
            expect(function () {
                expr.evaluate();
            }).to.throw()
                .to.deep.contain({position: 5, code: 'T2001'});
        });
    });

});

describe('Evaluator - comparison operators', function () {

    describe('3>-3', function () {
        it('should return result object', function () {
            var expr = jsonata('3>-3');
            var result = expr.evaluate();
            var expected = true;
            expect(result).to.deep.equal(expected);
        });
    });

    describe('3>3', function () {
        it('should return result object', function () {
            var expr = jsonata('3>3');
            var result = expr.evaluate();
            var expected = false;
            expect(result).to.deep.equal(expected);
        });
    });

    describe('3=3', function () {
        it('should return result object', function () {
            var expr = jsonata('3=3');
            var result = expr.evaluate();
            var expected = true;
            expect(result).to.deep.equal(expected);
        });
    });

    describe('"3"="3"', function () {
        it('should return result object', function () {
            var expr = jsonata('"3"="3"');
            var result = expr.evaluate();
            var expected = true;
            expect(result).to.deep.equal(expected);
        });
    });

    describe('"3"=3', function () {
        it('should return result object', function () {
            var expr = jsonata('"3"=3');
            var result = expr.evaluate();
            var expected = false;
            expect(result).to.deep.equal(expected);
        });
    });

    describe('"hello" = "hello"', function () {
        it('should return result object', function () {
            var expr = jsonata('"hello" = "hello"');
            var result = expr.evaluate();
            var expected = true;
            expect(result).to.deep.equal(expected);
        });
    });

    describe('"hello" != "world"', function () {
        it('should return result object', function () {
            var expr = jsonata('"hello" != "world"');
            var result = expr.evaluate();
            var expected = true;
            expect(result).to.deep.equal(expected);
        });
    });

    describe('"hello" < "world"', function () {
        it('should return result object', function () {
            var expr = jsonata('"hello" < "world"');
            var result = expr.evaluate();
            var expected = true;
            expect(result).to.deep.equal(expected);
        });
    });

    describe('"32" < 42', function () {
        it('should return result object', function () {
            expect(function () {
                var expr = jsonata('"32" < 42');
                expr.evaluate();
            }).to.throw()
                .to.deep.contain({position: 6, code: 'T2009', value: "32", value2: 42});
        });
    });

    describe('null <= "world"', function () {
        it('should return result object', function () {
            expect(function () {
                var expr = jsonata('null <= "world"');
                expr.evaluate();
            }).to.throw()
                .to.deep.contain({position: 7, code: 'T2010', value: null});
        });
    });

    describe('3 >= true', function () {
        it('should return result object', function () {
            expect(function () {
                var expr = jsonata('3 >= true');
                expr.evaluate();
            }).to.throw()
                .to.deep.contain({position: 4, code: 'T2010', value: true});
        });
    });

    describe('foo.bar > bar', function () {
        it('should return result object', function () {
            var expr = jsonata('foo.bar > bar');
            var result = expr.evaluate(testdata1);
            var expected = false;
            expect(result).to.deep.equal(expected);
        });
    });

    describe('foo.bar >= bar', function () {
        it('should return result object', function () {
            var expr = jsonata('foo.bar >= bar');
            var result = expr.evaluate(testdata1);
            var expected = false;
            expect(result).to.deep.equal(expected);
        });
    });

    describe('foo.bar<bar', function () {
        it('should return result object', function () {
            var expr = jsonata('foo.bar<bar');
            var result = expr.evaluate(testdata1);
            var expected = true;
            expect(result).to.deep.equal(expected);
        });
    });

    describe('foo.bar<=bar', function () {
        it('should return result object', function () {
            var expr = jsonata('foo.bar<=bar');
            var result = expr.evaluate(testdata1);
            var expected = true;
            expect(result).to.deep.equal(expected);
        });
    });

    describe('bar>foo.bar', function () {
        it('should return result object', function () {
            var expr = jsonata('bar>foo.bar');
            var result = expr.evaluate(testdata1);
            var expected = true;
            expect(result).to.deep.equal(expected);
        });
    });

    describe('bar < foo.bar', function () {
        it('should return result object', function () {
            var expr = jsonata('bar < foo.bar');
            var result = expr.evaluate(testdata1);
            var expected = false;
            expect(result).to.deep.equal(expected);
        });
    });

    describe('foo.bar = bar', function () {
        it('should return result object', function () {
            var expr = jsonata('foo.bar = bar');
            var result = expr.evaluate(testdata1);
            var expected = false;
            expect(result).to.deep.equal(expected);
        });
    });

    describe('foo.bar!= bar', function () {
        it('should return result object', function () {
            var expr = jsonata('foo.bar!= bar');
            var result = expr.evaluate(testdata1);
            var expected = true;
            expect(result).to.deep.equal(expected);
        });
    });

    describe('bar = foo.bar + 56', function () {
        it('should return result object', function () {
            var expr = jsonata('bar = foo.bar + 56');
            var result = expr.evaluate(testdata1);
            var expected = true;
            expect(result).to.deep.equal(expected);
        });
    });

    describe('bar !=foo.bar+56', function () {
        it('should return result object', function () {
            var expr = jsonata('bar !=foo.bar + 56');
            var result = expr.evaluate(testdata1);
            var expected = false;
            expect(result).to.deep.equal(expected);
        });
    });

    describe('foo.blah.baz[fud = "hello"]', function () {
        it('should return result object', function () {
            var expr = jsonata('foo.blah.baz[fud = "hello"]');
            var result = expr.evaluate(testdata1);
            var expected = {fud: 'hello'};
            expect(result).to.deep.equal(expected);
        });
    });

    describe('foo.blah.baz[fud != "world"]', function () {
        it('should return result object', function () {
            var expr = jsonata('foo.blah.baz[fud != "world"]');
            var result = expr.evaluate(testdata1);
            var expected = {fud: 'hello'};
            expect(result).to.deep.equal(expected);
        });
    });

    describe('Account.Order.Product[Price > 30].Price', function () {
        it('should return result object', function () {
            var expr = jsonata('Account.Order.Product[Price > 30].Price');
            var result = expr.evaluate(testdata2);
            var expected = [34.45, 34.45, 107.99];
            expect(result).to.deep.equal(expected);
        });
    });

    describe('Account.Order.Product.Price[$<=35]', function () {
        it('should return result object', function () {
            var expr = jsonata('Account.Order.Product.Price[$<=35]');
            var result = expr.evaluate(testdata2);
            var expected = [34.45, 21.67, 34.45];
            expect(result).to.deep.equal(expected);
        });
    });

});

describe('Evaluator - inclusion operator', function () {

    describe('1 in [1,2]', function () {
        it('should return result object', function () {
            var expr = jsonata('1 in [1,2]');
            var result = expr.evaluate();
            var expected = true;
            expect(result).to.deep.equal(expected);
        });
    });

    describe('3 in [1,2]', function () {
        it('should return result object', function () {
            var expr = jsonata('3 in [1,2]');
            var result = expr.evaluate();
            var expected = false;
            expect(result).to.deep.equal(expected);
        });
    });

    describe('"hello" in [1,2]', function () {
        it('should return result object', function () {
            var expr = jsonata('"hello" in [1,2]');
            var result = expr.evaluate();
            var expected = false;
            expect(result).to.deep.equal(expected);
        });
    });

    describe('"world" in ["hello", "world"]', function () {
        it('should return result object', function () {
            var expr = jsonata('"world" in ["hello", "world"]');
            var result = expr.evaluate();
            var expected = true;
            expect(result).to.deep.equal(expected);
        });
    });

    describe('in in ["hello", "world"]', function () {
        it('should return result object', function () {
            var expr = jsonata('in in ["hello", "world"]');
            var result = expr.evaluate();
            var expected = false;
            expect(result).to.deep.equal(expected);
        });
    });

    describe('"world" in in', function () {
        it('should return result object', function () {
            var expr = jsonata('"world" in in');
            var result = expr.evaluate();
            var expected = false;
            expect(result).to.deep.equal(expected);
        });
    });

    describe('"hello" in "hello"', function () {
        it('should return result object', function () {
            var expr = jsonata('"hello" in "hello"');
            var result = expr.evaluate();
            var expected = true;
            expect(result).to.deep.equal(expected);
        });
    });

    describe('library.books["Aho" in authors].title', function () {
        it('should return result object', function () {
            var expr = jsonata('library.books["Aho" in authors].title');
            var result = expr.evaluate(testdata5);
            var expected = [
                "The AWK Programming Language",
                "Compilers: Principles, Techniques, and Tools"
            ];
            expect(result).to.deep.equal(expected);
        });
    });

    describe('content.integration.$lowercase(name)', function () {
        it('should return result object', function () {
            var expr = jsonata('content.integration.$lowercase(name)');
            var result = expr.evaluate([{"content":{"integration":{"name":"fakeIntegrationName"}}}]);
            var expected = "fakeintegrationname";
            expect(result).to.deep.equal(expected);
        });
    });


});

describe('Evaluator - predicates', function () {

    describe('nothing[x=6][y=3].number', function () {
        it('should return result object', function () {
            var expr = jsonata('nothing[x=6][y=3].number');
            var result = expr.evaluate();
            var expected = undefined;
            expect(result).to.deep.equal(expected);
        });
    });

    describe('clues[x=6][y=3].number', function () {
        it('should return result object', function () {
            var expr = jsonata('clues[x=6][y=3].number');
            var result = expr.evaluate({clues: [{x: 6, y: 3, number: 7}]});
            var expected = 7;
            expect(result).to.deep.equal(expected);
        });
    });

    describe('$[x=6][y=3].number', function () {
        it('should return result object', function () {
            var expr = jsonata('$[x=6][y=3].number');
            var result = expr.evaluate([{x: 6, y: 2, number: 7}]);
            var expected = undefined;
            expect(result).to.deep.equal(expected);
        });
    });

    describe('Account.Order.Product[$lowercase(Description.Colour) = "purple"][0].Price', function () {
        it('should return result object', function () {
            var expr = jsonata('Account.Order.Product[$lowercase(Description.Colour) = "purple"][0].Price');
            var result = expr.evaluate(testdata2);
            var expected = [34.45, 34.45];
            expect(result).to.deep.equal(expected);
        });
    });

});

describe('Evaluator - wildcards', function () {

    describe('foo.*', function () {
        it('should return result object', function () {
            var expr = jsonata('foo.*');
            var result = expr.evaluate(testdata1);
            var expected = [42, {"baz": {"fud": "hello"}}, {"baz": {"fud": "world"}}, {"bazz": "gotcha"}, "here"];
            expect(result).to.deep.equal(expected);
        });
    });

    describe('foo.*.baz', function () {
        it('should return result object', function () {
            var expr = jsonata('foo.*.baz');
            var result = expr.evaluate(testdata1);
            var expected = [{fud: 'hello'}, {fud: 'world'}];
            expect(result).to.deep.equal(expected);
        });
    });

    describe('foo.*.bazz', function () {
        it('should return result object', function () {
            var expr = jsonata('foo.*.bazz');
            var result = expr.evaluate(testdata1);
            var expected = 'gotcha';
            expect(result).to.deep.equal(expected);
        });
    });

    describe('foo.*.baz.*', function () {
        it('should return result object', function () {
            var expr = jsonata('foo.*.baz.*');
            var result = expr.evaluate(testdata1);
            var expected = ['hello', 'world'];
            expect(result).to.deep.equal(expected);
        });
    });

    describe('*.*.baz.fud', function () {
        it('should return result object', function () {
            var expr = jsonata('foo.*.baz.*');
            var result = expr.evaluate(testdata1);
            var expected = ['hello', 'world'];
            expect(result).to.deep.equal(expected);
        });
    });

    describe('*.*.baz.fud', function () {
        it('should return result object', function () {
            var expr = jsonata('foo.*.baz.*');
            var result = expr.evaluate(testdata1);
            var expected = ['hello', 'world'];
            expect(result).to.deep.equal(expected);
        });
    });

    describe('foo.*[0]', function () {
        it('should return result object', function () {
            var expr = jsonata('foo.*[0]');
            var result = expr.evaluate(testdata1);
            var expected = 42;
            expect(result).to.deep.equal(expected);
        });
    });

    describe('*[type="home"]', function () {
        it('should return result object', function () {
            var expr = jsonata('*[type="home"]');
            var result = expr.evaluate(testdata4);
            var expected = [
                {
                    "type": "home",
                    "number": "0203 544 1234"
                },
                {
                    "type": "home",
                    "address": [
                        "freddy@my-social.com",
                        "frederic.smith@very-serious.com"
                    ]
                }
            ];
            expect(result).to.deep.equal(expected);
        });
    });

    describe('Account[$$.Account."Account Name" = "Firefly"].*[OrderID="order104"].Product.Price', function () {
        it('should return result object', function () {
            var expr = jsonata('Account[$$.Account."Account Name" = "Firefly"].*[OrderID="order104"].Product.Price');
            var result = expr.evaluate(testdata2);
            var expected = [
                34.45,
                107.99
            ];
            expect(result).to.deep.equal(expected);
        });
    });

    describe('Account[$$.Account.`Account Name` = "Firefly"].*[OrderID="order104"].Product.Price', function () {
        it('should return result object', function () {
            var expr = jsonata('Account[$$.Account.`Account Name` = "Firefly"].*[OrderID="order104"].Product.Price');
            var result = expr.evaluate(testdata2);
            var expected = [
                34.45,
                107.99
            ];
            expect(result).to.deep.equal(expected);
        });
    });
});

describe('Evaluator - desendant operator', function () {

    describe('foo.**.blah', function () {
        it('should return result object', function () {
            var expr = jsonata('foo.**.blah');
            var result = expr.evaluate(testdata1);
            var expected = [{"baz": {"fud": "hello"}}, {"baz": {"fud": "world"}}, {"bazz": "gotcha"}];
            expect(result).to.deep.equal(expected);
        });
    });

    describe('foo.**.baz', function () {
        it('should return result object', function () {
            var expr = jsonata('foo.**.baz');
            var result = expr.evaluate(testdata1);
            var expected = [{"fud": "hello"}, {"fud": "world"}];
            expect(result).to.deep.equal(expected);
        });
    });

    describe('foo.**.fud', function () {
        it('should return result object', function () {
            var expr = jsonata('foo.**.fud');
            var result = expr.evaluate(testdata1);
            var expected = ["hello", "world"];
            expect(result).to.deep.equal(expected);
        });
    });

    describe('"foo".**.fud', function () {
        it('should return result object', function () {
            var expr = jsonata('"foo".**.fud');
            var result = expr.evaluate(testdata1);
            var expected = ["hello", "world"];
            expect(result).to.deep.equal(expected);
        });
    });

    describe('foo.**."fud"', function () {
        it('should return result object', function () {
            var expr = jsonata('foo.**."fud"');
            var result = expr.evaluate(testdata1);
            var expected = ["hello", "world"];
            expect(result).to.deep.equal(expected);
        });
    });

    describe('"foo".**."fud"', function () {
        it('should return result object', function () {
            var expr = jsonata('"foo".**."fud"');
            var result = expr.evaluate(testdata1);
            var expected = ["hello", "world"];
            expect(result).to.deep.equal(expected);
        });
    });

    describe('foo.*.**.fud', function () {
        it('should return result object', function () {
            var expr = jsonata('foo.*.**.fud');
            var result = expr.evaluate(testdata1);
            var expected = ["hello", "world"];
            expect(result).to.deep.equal(expected);
        });
    });

    describe('foo.**.*.fud', function () {
        it('should return result object', function () {
            var expr = jsonata('foo.**.*.fud');
            var result = expr.evaluate(testdata1);
            var expected = ["hello", "world"];
            expect(result).to.deep.equal(expected);
        });
    });

    describe('Account.Order.**.Colour', function () {
        it('should return result object', function () {
            var expr = jsonata('Account.Order.**.Colour');
            var result = expr.evaluate(testdata2);
            var expected = ["Purple", "Orange", "Purple", "Black"];
            expect(result).to.deep.equal(expected);
        });
    });

    describe('foo.**.fud[0]', function () {
        it('should return result object', function () {
            var expr = jsonata('foo.**.fud[0]');
            var result = expr.evaluate(testdata1);
            var expected = ["hello", "world"];
            expect(result).to.deep.equal(expected);
        });
    });

    describe('(foo.**.fud)[0]', function () {
        it('should return result object', function () {
            var expr = jsonata('(foo.**.fud)[0]');
            var result = expr.evaluate(testdata1);
            var expected = "hello";
            expect(result).to.deep.equal(expected);
        });
    });

    describe('(**.fud)[0]', function () {
        it('should return result object', function () {
            var expr = jsonata('(**.fud)[0]');
            var result = expr.evaluate(testdata1);
            var expected = "hello";
            expect(result).to.deep.equal(expected);
        });
    });

    describe('**.Price', function () {
        it('should return result object', function () {
            var expr = jsonata('**.Price');
            var result = expr.evaluate(testdata2);
            var expected = [
                34.45,
                21.67,
                34.45,
                107.99
            ];
            expect(result).to.deep.equal(expected);
        });
    });

    describe('**.Price[0]', function () {
        it('should return result object', function () {
            var expr = jsonata('**.Price[0]');
            var result = expr.evaluate(testdata2);
            var expected = [
                34.45,
                21.67,
                34.45,
                107.99
            ];
            expect(result).to.deep.equal(expected);
        });
    });

    describe('(**.Price)[0]', function () {
        it('should return result object', function () {
            var expr = jsonata('(**.Price)[0]');
            var result = expr.evaluate(testdata2);
            var expected = 34.45;
            expect(result).to.deep.equal(expected);
        });
    });

    describe('**[2]', function () {
        it('should return result object', function () {
            var expr = jsonata('**[2]');
            var result = expr.evaluate(testdata2);
            var expected = "Firefly";
            expect(result).to.deep.equal(expected);
        });
    });

    describe('Account.Order.blah.**', function () {
        it('should return result object', function () {
            var expr = jsonata('Account.Order.blah.**');
            var result = expr.evaluate(testdata2);
            var expected = undefined;
            expect(result).to.deep.equal(expected);
        });
    });

    describe('**', function () {
        it('should return result object', function () {
            var expr = jsonata('**');
            var result = expr.evaluate();
            var expected = undefined;
            expect(result).to.deep.equal(expected);
        });
    });

});

describe('Evaluator - string concat', function () {

    describe('"foo" & "bar"', function () {
        it('should return result object', function () {
            var expr = jsonata('"foo" & "bar"');
            var result = expr.evaluate(testdata1);
            var expected = 'foobar';
            expect(result).to.deep.equal(expected);
        });
    });

    describe('"foo"&"bar"', function () {
        it('should return result object', function () {
            var expr = jsonata('"foo"&"bar"');
            var result = expr.evaluate(testdata1);
            var expected = 'foobar';
            expect(result).to.deep.equal(expected);
        });
    });

    describe('foo.blah[0].baz.fud &foo.blah[1].baz.fud', function () {
        it('should return result object', function () {
            var expr = jsonata('foo.blah[0].baz.fud &foo.blah[1].baz.fud');
            var result = expr.evaluate(testdata1);
            var expected = 'helloworld';
            expect(result).to.deep.equal(expected);
        });
    });

    describe('foo.(blah[0].baz.fud & blah[1].baz.fud)', function () {
        it('should return result object', function () {
            var expr = jsonata('foo.(blah[0].baz.fud & blah[1].baz.fud)');
            var result = expr.evaluate(testdata1);
            var expected = 'helloworld';
            expect(result).to.deep.equal(expected);
        });
    });

    describe('foo.(blah[0].baz.fud & none)', function () {
        it('should return result object', function () {
            var expr = jsonata('foo.(blah[0].baz.fud & none)');
            var result = expr.evaluate(testdata1);
            var expected = 'hello';
            expect(result).to.deep.equal(expected);
        });
    });

    describe('foo.(none.here & blah[1].baz.fud)', function () {
        it('should return result object', function () {
            var expr = jsonata('foo.(none.here & blah[1].baz.fud)');
            var result = expr.evaluate(testdata1);
            var expected = 'world';
            expect(result).to.deep.equal(expected);
        });
    });

    describe('[1,2]&[3,4]', function () {
        it('should return result object', function () {
            var expr = jsonata('[1,2]&[3,4]');
            var result = expr.evaluate(testdata1);
            var expected = '[1,2][3,4]';
            expect(result).to.deep.equal(expected);
        });
    });

    describe('[1,2]&3', function () {
        it('should return result object', function () {
            var expr = jsonata('[1,2]&3');
            var result = expr.evaluate(testdata1);
            var expected = '[1,2]3';
            expect(result).to.deep.equal(expected);
        });
    });

    describe('1&2', function () {
        it('should return result object', function () {
            var expr = jsonata('1&2');
            var result = expr.evaluate(testdata1);
            var expected = '12';
            expect(result).to.deep.equal(expected);
        });
    });

    describe('1&[2]', function () {
        it('should return result object', function () {
            var expr = jsonata('1&[2]');
            var result = expr.evaluate(testdata1);
            var expected = '1[2]';
            expect(result).to.deep.equal(expected);
        });
    });

    describe('"hello"&5', function () {
        it('should return result object', function () {
            var expr = jsonata('"hello"&5');
            var result = expr.evaluate(testdata1);
            var expected = 'hello5';
            expect(result).to.deep.equal(expected);
        });
    });

    describe('"Prices: " & Account.Order.Product.Price', function () {
        it('should return result object', function () {
            var expr = jsonata('"Prices: " & Account.Order.Product.Price');
            var result = expr.evaluate(testdata2);
            var expected = "Prices: [34.45,21.67,34.45,107.99]";
            expect(result).to.deep.equal(expected);
        });
    });

});

describe('Evaluator - array flattening', function () {

    describe('Account.Order.[Product.Price]', function () {
        it('should return result object', function () {
            var expr = jsonata('Account.Order.[Product.Price]'); // Account.Order.[Product.Price]
            var result = expr.evaluate(testdata2);
            var expected = [[34.45, 21.67], [34.45, 107.99]];
            expect(result).to.deep.equal(expected);
        });
    });

    describe('$.nest0', function () {
        it('should return result object', function () {
            var expr = jsonata('$.nest0');
            var result = expr.evaluate(testdata3a);
            var expected = [1, 2, 3, 4];
            expect(result).to.deep.equal(expected);
        });
    });

    describe('nest0', function () {
        it('should return result object', function () {
            var expr = jsonata('nest0');
            var result = expr.evaluate(testdata3a);
            var expected = [1, 2, 3, 4];
            expect(result).to.deep.equal(expected);
        });
    });

    describe('$[0]', function () {
        it('should return result object', function () {
            var expr = jsonata('$[0]');
            var result = expr.evaluate(testdata3a);
            var expected = {"nest0": [1, 2]};
            expect(result).to.deep.equal(expected);
        });
    });

    describe('$[1]', function () {
        it('should return result object', function () {
            var expr = jsonata('$[1]');
            var result = expr.evaluate(testdata3a);
            var expected = {"nest0": [3, 4]};
            expect(result).to.deep.equal(expected);
        });
    });

    describe('$[-1]', function () {
        it('should return result object', function () {
            var expr = jsonata('$[-1]');
            var result = expr.evaluate(testdata3a);
            var expected = {"nest0": [3, 4]};
            expect(result).to.deep.equal(expected);
        });
    });

    describe('$[0].nest0', function () {
        it('should return result object', function () {
            var expr = jsonata('$[0].nest0');
            var result = expr.evaluate(testdata3a);
            var expected = [1, 2];
            expect(result).to.deep.equal(expected);
        });
    });

    describe('$[1].nest0', function () {
        it('should return result object', function () {
            var expr = jsonata('$[1].nest0');
            var result = expr.evaluate(testdata3a);
            var expected = [3, 4];
            expect(result).to.deep.equal(expected);
        });
    });

    describe('$[0].nest0[0]', function () {
        it('should return result object', function () {
            var expr = jsonata('$[0].nest0[0]');
            var result = expr.evaluate(testdata3a);
            var expected = 1;
            expect(result).to.deep.equal(expected);
        });
    });

    describe('nest0.[nest1.[nest2.[nest3]]]', function () {
        it('should return result object', function () {
            var expr = jsonata('nest0.[nest1.[nest2.[nest3]]]'); // nest0.[nest1.[nest2.[nest3]]]
            var result = expr.evaluate(testdata3);
            var expected = [[[[1], [2]], [[3], [4]]], [[[5], [6]], [[7], [8]]]];
            expect(result).to.deep.equal(expected);
        });
    });

    describe('nest0.nest1.[nest2.[nest3]]', function () {
        it('should return result object', function () {
            var expr = jsonata('nest0.nest1.[nest2.[nest3]]'); // nest0.nest1.[nest2.[nest3]]
            var result = expr.evaluate(testdata3);
            var expected = [[[1], [2]], [[3], [4]], [[5], [6]], [[7], [8]]];
            expect(result).to.deep.equal(expected);
        });
    });

    describe('nest0.[nest1.nest2.[nest3]]', function () {
        it('should return result object', function () {
            var expr = jsonata('nest0.[nest1.nest2.[nest3]]'); // nest0.[nest1.nest2.[nest3]]
            var result = expr.evaluate(testdata3);
            var expected = [[[1], [2], [3], [4]], [[5], [6], [7], [8]]];
            expect(result).to.deep.equal(expected);
        });
    });

    describe('nest0.[nest1.[nest2.nest3]]', function () {
        it('should return result object', function () {
            var expr = jsonata('nest0.[nest1.[nest2.nest3]]'); // nest0.[nest1.[nest2.nest3]]
            var result = expr.evaluate(testdata3);
            var expected = [[[1, 2], [3, 4]], [[5, 6], [7, 8]]];
            expect(result).to.deep.equal(expected);
        });
    });

    describe('nest0.[nest1.nest2.nest3]', function () {
        it('should return result object', function () {
            var expr = jsonata('nest0.[nest1.nest2.nest3]'); // nest0.[nest1.nest2.nest3]
            var result = expr.evaluate(testdata3);
            var expected = [[1, 2, 3, 4], [5, 6, 7, 8]];
            expect(result).to.deep.equal(expected);
        });
    });

    describe('nest0.nest1.[nest2.nest3]', function () {
        it('should return result object', function () {
            var expr = jsonata('nest0.nest1.[nest2.nest3]'); // nest0.nest1.[nest2.nest3]
            var result = expr.evaluate(testdata3);
            var expected = [[1, 2], [3, 4], [5, 6], [7, 8]];
            expect(result).to.deep.equal(expected);
        });
    });

    describe('nest0.nest1.nest2.[nest3]', function () {
        it('should return result object', function () {
            var expr = jsonata('nest0.nest1.nest2.[nest3]'); // nest0.nest1.nest2.[nest3]
            var result = expr.evaluate(testdata3);
            var expected = [[1], [2], [3], [4], [5], [6], [7], [8]];
            expect(result).to.deep.equal(expected);
        });
    });

    describe('nest0.nest1.nest2.nest3', function () {
        it('should return result object', function () {
            var expr = jsonata('nest0.nest1.nest2.nest3');
            var result = expr.evaluate(testdata3);
            var expected = [1, 2, 3, 4, 5, 6, 7, 8];
            expect(result).to.deep.equal(expected);
        });
    });

});

describe('Evaluator - keep singleton arrays', function () {

    describe('Phone[type="mobile"].number', function () {
        it('should return result object', function () {
            var expr = jsonata('Phone[type="mobile"].number');
            var result = expr.evaluate(testdata4);
            var expected = "077 7700 1234";
            expect(result).to.deep.equal(expected);
        });
    });

    describe('Phone[type="mobile"][].number', function () {
        it('should return result object', function () {
            var expr = jsonata('Phone[type="mobile"][].number');
            var result = expr.evaluate(testdata4);
            var expected = ["077 7700 1234"];
            expect(result).to.deep.equal(expected);
        });
    });

    describe('Phone[][type="mobile"].number', function () {
        it('should return result object', function () {
            var expr = jsonata('Phone[][type="mobile"].number');
            var result = expr.evaluate(testdata4);
            var expected = ["077 7700 1234"];
            expect(result).to.deep.equal(expected);
        });
    });

    describe('Phone[type="office"][].number', function () {
        it('should return result object', function () {
            var expr = jsonata('Phone[type="office"][].number');
            var result = expr.evaluate(testdata4);
            var expected = [
                "01962 001234",
                "01962 001235"
            ];
            expect(result).to.deep.equal(expected);
        });
    });

    describe('Phone{type: number}', function () {
        it('should return result object', function () {
            var expr = jsonata('Phone{type: number}');
            var result = expr.evaluate(testdata4);
            var expected = {
                "home": "0203 544 1234",
                "office": [
                    "01962 001234",
                    "01962 001235"
                ],
                "mobile": "077 7700 1234"
            };
            expect(result).to.deep.equal(expected);
        });
    });

    describe('Phone{type: number[]}', function () {
        it('should return result object', function () {
            var expr = jsonata('Phone{type: number[]}');
            var result = expr.evaluate(testdata4);
            var expected = {
                "home": [
                    "0203 544 1234"
                ],
                "office": [
                    "01962 001234",
                    "01962 001235"
                ],
                "mobile": [
                    "077 7700 1234"
                ]
            };
            expect(result).to.deep.equal(expected);
        });
    });

});

describe('Evaluator - variables', function () {

    describe('$price.foo.bar', function () {
        it('should return result object', function () {
            var expr = jsonata('$price.foo.bar');
            expr.assign('price', {foo: {bar: 45}});
            var result = expr.evaluate(testdata2);
            var expected = 45;
            expect(result).to.deep.equal(expected);
        });
    });

    describe('$price.foo.bar', function () {
        it('should return result object', function () {
            var expr = jsonata('$price.foo.bar');
            var context = {'price': {foo: {bar: 45}}};
            var result = expr.evaluate(testdata2, context);
            var expected = 45;
            expect(result).to.deep.equal(expected);
        });
    });

    describe('$var[1]', function () {
        it('should return result object', function () {
            var expr = jsonata('$var[1]');
            expr.assign('var', [1, 2, 3]);
            var result = expr.evaluate(testdata2);
            var expected = 2;
            expect(result).to.deep.equal(expected);
        });
    });

    describe('$.foo.bar', function () {
        it('should return result object', function () {
            var expr = jsonata('$.foo.bar');
            expr.assign('price', {foo: {bar: 45}});
            var result = expr.evaluate(testdata1);
            var expected = 42;
            expect(result).to.deep.equal(expected);
        });
    });

    describe('$a := 5', function () {
        it('should return result object', function () {
            var expr = jsonata('$a := 5');
            var result = expr.evaluate();
            var expected = 5;
            expect(result).to.deep.equal(expected);
        });
    });

    describe('$a := $b := 5', function () {
        it('should return result object', function () {
            var expr = jsonata('$a := $b := 5');
            var result = expr.evaluate();
            var expected = 5;
            expect(result).to.deep.equal(expected);
        });
    });

    describe('($a := $b := 5; $a)', function () {
        it('should return result object', function () {
            var expr = jsonata('($a := $b := 5; $a)');
            var result = expr.evaluate();
            var expected = 5;
            expect(result).to.deep.equal(expected);
        });
    });

    describe('($a := $b := 5; $b)', function () {
        it('should return result object', function () {
            var expr = jsonata('($a := $b := 5; $b)');
            var result = expr.evaluate();
            var expected = 5;
            expect(result).to.deep.equal(expected);
        });
    });

    describe('( $a := 5; $a := $a + 2; $a )', function () {
        it('should return result object', function () {
            var expr = jsonata('( $a := 5; $a := $a + 2; $a )');
            var result = expr.evaluate();
            var expected = 7;
            expect(result).to.deep.equal(expected);
        });
    });

    describe('[1,2,3].$v', function () {
        it('should return result object', function () {
            var expr = jsonata('[1,2,3].$v');
            expr.assign('v', [undefined]);
            var result = expr.evaluate();
            var expected = undefined;
            expect(result).to.deep.equal(expected);
        });
    });

});


describe('Evaluator - variable scope', function () {

    describe('( $foo := "defined"; ( $foo := nothing ); $foo )', function () {
        it('should return result object', function () {
            var expr = jsonata('( $foo := "defined"; ( $foo := nothing ); $foo )');
            var result = expr.evaluate();
            var expected = "defined";
            expect(result).to.deep.equal(expected);
        });
    });

    describe('( $foo := "defined"; ( $foo := nothing; $foo ) )', function () {
        it('should return result object', function () {
            var expr = jsonata('( $foo := "defined"; ( $foo := nothing; $foo ) )');
            var result = expr.evaluate();
            var expected = undefined;
            expect(result).to.deep.equal(expected);
        });
    });

});


describe('Evaluator - functions: sum', function () {

    describe('$sum(Account.Order.Product.(Price * Quantity))', function () {
        it('should return result object', function () {
            var expr = jsonata('$sum(Account.Order.Product.(Price * Quantity))');
            var result = expr.evaluate(testdata2);
            var expected = 336.36;
            expect(result).to.deep.equal(expected);
        });
    });

    describe('Account.Order.$sum(Product.(Price * Quantity))', function () {
        it('should return result object', function () {
            var expr = jsonata('Account.Order.$sum(Product.(Price * Quantity))');
            var result = expr.evaluate(testdata2);
            var expected = [90.57000000000001, 245.79000000000002];
            expect(result).to.deep.equal(expected);
        });
    });

    describe('Account.Order.(OrderID & ": " & $sum(Product.(Price*Quantity)))', function () {
        it('should return result object', function () {
            var expr = jsonata('Account.Order.(OrderID & ": " & $sum(Product.(Price*Quantity)))');
            var result = expr.evaluate(testdata2);
            var expected = ["order103: 90.57", "order104: 245.79"];
            expect(result).to.deep.equal(expected);
        });
    });

    describe('$sum()', function () {
        it('should return result object', function () {
            var expr = jsonata('$sum()');
            expect(function () {
                expr.evaluate(testdata2);
            }).to.throw()
                .to.deep.contain({position: 5, code: 'T0410', token: 'sum', index: 1});
        });
    });

    describe('$sum(1)', function () {
        it('should return result object', function () {
            var expr = jsonata('$sum(1)');
            var result = expr.evaluate();
            var expected = 1;
            expect(result).to.deep.equal(expected);
        });
    });

    describe('$sum(Account.Order)', function () {
        it('should return result object', function () {
            var expr = jsonata('$sum(Account.Order)');
            expect(function () {
                expr.evaluate(testdata2);
            }).to.throw()
                .to.deep.contain({position: 5, code: 'T0412', token: 'sum', index: 1, type: 'n'});
        });
    });

    describe('$sum(undefined)', function () {
        it('should throw an error', function () {
            var expr = jsonata('$sum(undefined)');
            var result = expr.evaluate();
            var expected = undefined;
            expect(result).to.deep.equal(expected);
        });
    });
});

describe('Evaluator - functions: count', function () {

    describe('$count(Account.Order.Product.(Price * Quantity))', function () {
        it('should return result object', function () {
            var expr = jsonata('$count(Account.Order.Product.(Price * Quantity))');
            var result = expr.evaluate(testdata2);
            var expected = 4;
            expect(result).to.deep.equal(expected);
        });
    });

    describe('Account.Order.$count(Product.(Price * Quantity))', function () {
        it('should return result object', function () {
            var expr = jsonata('Account.Order.$count(Product.(Price * Quantity))');
            var result = expr.evaluate(testdata2);
            var expected = [2, 2];
            expect(result).to.deep.equal(expected);
        });
    });

    describe('Account.Order.(OrderID & ": " & $count(Product.(Price*Quantity)))', function () {
        it('should return result object', function () {
            var expr = jsonata('Account.Order.(OrderID & ": " & $count(Product.(Price*Quantity)))');
            var result = expr.evaluate(testdata2);
            var expected = ["order103: 2","order104: 2"];
            expect(result).to.deep.equal(expected);
        });
    });

    describe('$count([])', function () {
        it('should return result object', function () {
            var expr = jsonata('$count([])');
            var result = expr.evaluate();
            var expected = 0;
            expect(result).to.deep.equal(expected);
        });
    });

    describe('$count([1,2,3])', function () {
        it('should return result object', function () {
            var expr = jsonata('$count([1,2,3])');
            var result = expr.evaluate();
            var expected = 3;
            expect(result).to.deep.equal(expected);
        });
    });

    describe('$count(["1","2","3"])', function () {
        it('should return result object', function () {
            var expr = jsonata('$count(["1","2","3"])');
            var result = expr.evaluate();
            var expected = 3;
            expect(result).to.deep.equal(expected);
        });
    });

    describe('$count(["1","2",3])', function () {
        it('should return result object', function () {
            var expr = jsonata('$count(["1","2",3])');
            var result = expr.evaluate();
            var expected = 3;
            expect(result).to.deep.equal(expected);
        });
    });

    describe('$count(1)', function () {
        it('should return result object', function () {
            var expr = jsonata('$count(1)');
            var result = expr.evaluate();
            var expected = 1;
            expect(result).to.deep.equal(expected);
        });
    });

    describe('$count([],[])', function () {
        it('should throw an error', function () {
            var expr = jsonata('$count([],[])');
            expect(function () {
                expr.evaluate();
            }).to.throw()
                .to.deep.contain({position: 7, code: 'T0410', token: 'count', index: 2});
        });
    });

    describe('$count([1,2,3],[])', function () {
        it('should throw an error', function () {
            var expr = jsonata('$count([1,2,3],[])');
            expect(function () {
                expr.evaluate();
            }).to.throw()
                .to.deep.contain({position: 7, code: 'T0410', token: 'count', index: 2});
        });
    });

    describe('$count([],[],[])', function () {
        it('should throw an error', function () {
            var expr = jsonata('$count([],[],[])');
            expect(function () {
                expr.evaluate();
            }).to.throw()
                .to.deep.contain({position: 7, code: 'T0410', token: 'count', index: 2});
        });
    });

    describe('$count([1,2],[],[])', function () {
        it('should throw an error', function () {
            var expr = jsonata('$count([1,2],[],[])');
            expect(function () {
                expr.evaluate();
            }).to.throw()
                .to.deep.contain({position: 7, code: 'T0410', token: 'count', index: 2});
        });
    });

    describe('$count(undefined)', function () {
        it('should throw an error', function () {
            var expr = jsonata('$count(undefined)');
            var result = expr.evaluate();
            var expected = 0;
            expect(result).to.deep.equal(expected);
        });
    });

    describe('$count([1,2,3,4]) / 2', function () {
        it('should throw an error', function () {
            var expr = jsonata('$count([1,2,3,4]) / 2');
            var result = expr.evaluate();
            var expected = 2;
            expect(result).to.deep.equal(expected);
        });
    });
});

describe('Evaluator - functions: max', function () {

    describe('$max(Account.Order.Product.(Price * Quantity))', function () {
        it('should return result object', function () {
            var expr = jsonata('$max(Account.Order.Product.(Price * Quantity))');
            var result = expr.evaluate(testdata2);
            var expected = 137.8;
            expect(result).to.deep.equal(expected);
        });
    });

    describe('Account.Order.$max(Product.(Price * Quantity))', function () {
        it('should return result object', function () {
            var expr = jsonata('Account.Order.$max(Product.(Price * Quantity))');
            var result = expr.evaluate(testdata2);
            var expected = [68.9,137.8];
            expect(result).to.deep.equal(expected);
        });
    });

    describe('Account.Order.(OrderID & ": " & $count(Product.(Price*Quantity)))', function () {
        it('should return result object', function () {
            var expr = jsonata('Account.Order.(OrderID & ": " & $count(Product.(Price*Quantity)))');
            var result = expr.evaluate(testdata2);
            var expected = ["order103: 2","order104: 2"];
            expect(result).to.deep.equal(expected);
        });
    });

    describe('$max([])', function () {
        it('should return result object', function () {
            var expr = jsonata('$max([])');
            var result = expr.evaluate();
            var expected = undefined;
            expect(result).to.equal(expected);
        });
    });

    describe('$max([1,2,3])', function () {
        it('should return result object', function () {
            var expr = jsonata('$max([1,2,3])');
            var result = expr.evaluate();
            var expected = 3;
            expect(result).to.deep.equal(expected);
        });
    });


    describe('$max(["1","2","3"])', function () {
        it('should return result object', function () {
            var expr = jsonata('$max(["1","2","3"])');
            expect(function () {
                expr.evaluate();
            }).to.throw()
                .to.deep.contain({position: 5, code: 'T0412', token: 'max', index: 1, type: 'n'});
        });
    });

    describe('$max(["1","2",3])', function () {
        it('should return result object', function () {
            var expr = jsonata('$max(["1","2",3])');
            expect(function () {
                expr.evaluate();
            }).to.throw()
                .to.deep.contain({position: 5, code: 'T0412', token: 'max', index: 1, type: 'n'});
        });
    });

    describe('$max(1)', function () {
        it('should return result object', function () {
            var expr = jsonata('$max(1)');
            var result = expr.evaluate();
            var expected = 1;
            expect(result).to.deep.equal(expected);
        });
    });

    describe('$max([-1,-5])', function () {
        it('should return result object', function () {
            var expr = jsonata('$max([-1,-5])');
            var result = expr.evaluate();
            var expected = -1;
            expect(result).to.deep.equal(expected);
        });
    });

    describe('$max([],[])', function () {
        it('should throw an error', function () {
            var expr = jsonata('$max([],[])');
            expect(function () {
                expr.evaluate();
            }).to.throw()
                .to.deep.contain({position: 5, code: 'T0410', token: 'max', index: 2});
        });
    });

    describe('$max([1,2,3],[])', function () {
        it('should throw an error', function () {
            var expr = jsonata('$max([1,2,3],[])');
            expect(function () {
                expr.evaluate();
            }).to.throw()
                .to.deep.contain({position: 5, code: 'T0410', token: 'max', index: 2});
        });
    });

    describe('$max([],[],[])', function () {
        it('should throw an error', function () {
            var expr = jsonata('$max([],[],[])');
            expect(function () {
                expr.evaluate();
            }).to.throw()
                .to.deep.contain({position: 5, code: 'T0410', token: 'max', index: 2});
        });
    });

    describe('$max([1,2],[],[])', function () {
        it('should throw an error', function () {
            var expr = jsonata('$max([1,2],[],[])');
            expect(function () {
                expr.evaluate();
            }).to.throw()
                .to.deep.contain({position: 5, code: 'T0410', token: 'max', index: 2});
        });
    });

    describe('$max(undefined)', function () {
        it('should throw an error', function () {
            var expr = jsonata('$max(undefined)');
            var result = expr.evaluate();
            var expected = undefined;
            expect(result).to.deep.equal(expected);
        });
    });
});

describe('Evaluator - functions: min', function () {

    describe('$min(Account.Order.Product.(Price * Quantity))', function () {
        it('should return result object', function () {
            var expr = jsonata('$min(Account.Order.Product.(Price * Quantity))');
            var result = expr.evaluate(testdata2);
            var expected = 21.67;
            expect(result).to.deep.equal(expected);
        });
    });

    describe('Account.Order.$min(Product.(Price * Quantity))', function () {
        it('should return result object', function () {
            var expr = jsonata('Account.Order.$min(Product.(Price * Quantity))');
            var result = expr.evaluate(testdata2);
            var expected = [21.67,107.99];
            expect(result).to.deep.equal(expected);
        });
    });

    describe('Account.Order.(OrderID & ": " & $min(Product.(Price*Quantity)))', function () {
        it('should return result object', function () {
            var expr = jsonata('Account.Order.(OrderID & ": " & $min(Product.(Price*Quantity)))');
            var result = expr.evaluate(testdata2);
            var expected = ["order103: 21.67","order104: 107.99"];
            expect(result).to.deep.equal(expected);
        });
    });

    describe('$min([])', function () {
        it('should return result object', function () {
            var expr = jsonata('$min([])');
            var result = expr.evaluate();
            var expected = undefined;
            expect(result).to.equal(expected);
        });
    });

    describe('$min([1,2,3])', function () {
        it('should return result object', function () {
            var expr = jsonata('$min([1,2,3])');
            var result = expr.evaluate();
            var expected = 1;
            expect(result).to.deep.equal(expected);
        });
    });


    describe('$min(["1","2","3"])', function () {
        it('should return result object', function () {
            var expr = jsonata('$min(["1","2","3"])');
            expect(function () {
                expr.evaluate();
            }).to.throw()
                .to.deep.contain({position: 5, code: 'T0412', token: 'min', index: 1, type: 'n'});
        });
    });

    describe('$min(["1","2",3])', function () {
        it('should return result object', function () {
            var expr = jsonata('$min(["1","2",3])');
            expect(function () {
                expr.evaluate();
            }).to.throw()
                .to.deep.contain({position: 5, code: 'T0412', token: 'min', index: 1, type: 'n'});
        });
    });

    describe('$min(1)', function () {
        it('should return result object', function () {
            var expr = jsonata('$min(1)');
            var result = expr.evaluate();
            var expected = 1;
            expect(result).to.deep.equal(expected);
        });
    });

    describe('$min([],[])', function () {
        it('should throw an error', function () {
            var expr = jsonata('$min([],[])');
            expect(function () {
                expr.evaluate();
            }).to.throw()
                .to.deep.contain({position: 5, code: 'T0410', token: 'min', index: 2});
        });
    });

    describe('$min([1,2,3],[])', function () {
        it('should throw an error', function () {
            var expr = jsonata('$min([1,2,3],[])');
            expect(function () {
                expr.evaluate();
            }).to.throw()
                .to.deep.contain({position: 5, code: 'T0410', token: 'min', index: 2});
        });
    });

    describe('$min([],[],[])', function () {
        it('should throw an error', function () {
            var expr = jsonata('$min([],[],[])');
            expect(function () {
                expr.evaluate();
            }).to.throw()
                .to.deep.contain({position: 5, code: 'T0410', token: 'min', index: 2});
        });
    });

    describe('$min([1,2],[],[])', function () {
        it('should throw an error', function () {
            var expr = jsonata('$min([1,2],[],[])');
            expect(function () {
                expr.evaluate();
            }).to.throw()
                .to.deep.contain({position: 5, code: 'T0410', token: 'min', index: 2});
        });
    });

    describe('$min(undefined)', function () {
        it('should throw an error', function () {
            var expr = jsonata('$min(undefined)');
            var result = expr.evaluate();
            var expected = undefined;
            expect(result).to.deep.equal(expected);
        });
    });
});

describe('Evaluator - functions: average', function () {

    describe('$average(Account.Order.Product.(Price * Quantity))', function () {
        it('should return result object', function () {
            var expr = jsonata('$average(Account.Order.Product.(Price * Quantity))');
            var result = expr.evaluate(testdata2);
            var expected = 84.09;
            expect(result).to.deep.equal(expected);
        });
    });

    describe('Account.Order.$average(Product.(Price * Quantity))', function () {
        it('should return result object', function () {
            var expr = jsonata('Account.Order.$average(Product.(Price * Quantity))');
            var result = expr.evaluate(testdata2);
            var expected = [45.285000000000004,122.89500000000001];
            expect(result).to.deep.equal(expected);
        });
    });

    describe('Account.Order.(OrderID & ": " & $average(Product.(Price*Quantity)))', function () {
        it('should return result object', function () {
            var expr = jsonata('Account.Order.(OrderID & ": " & $average(Product.(Price*Quantity)))');
            var result = expr.evaluate(testdata2);
            var expected = ["order103: 45.285","order104: 122.895"];
            expect(result).to.deep.equal(expected);
        });
    });

    describe('$average([])', function () {
        it('should return result object', function () {
            var expr = jsonata('$average([])');
            var result = expr.evaluate();
            var expected = undefined;
            expect(result).to.deep.equal(expected);
        });
    });

    describe('$average([1,2,3])', function () {
        it('should return result object', function () {
            var expr = jsonata('$average([1,2,3])');
            var result = expr.evaluate();
            var expected = 2;
            expect(result).to.deep.equal(expected);
        });
    });


    describe('$average(["1","2","3"])', function () {
        it('should return result object', function () {
            var expr = jsonata('$average(["1","2","3"])');
            expect(function () {
                expr.evaluate();
            }).to.throw()
                .to.deep.contain({position: 9, code: 'T0412', token: 'average', index: 1, type: 'n'});
        });
    });

    describe('$average(["1","2",3])', function () {
        it('should return result object', function () {
            var expr = jsonata('$average(["1","2",3])');
            expect(function () {
                expr.evaluate();
            }).to.throw()
                .to.deep.contain({position: 9, code: 'T0412', token: 'average', index: 1, type: 'n'});
        });
    });

    describe('$average(1)', function () {
        it('should return result object', function () {
            var expr = jsonata('$average(1)');
            var result = expr.evaluate();
            var expected = 1;
            expect(result).to.deep.equal(expected);
        });
    });

    describe('$average([],[])', function () {
        it('should throw an error', function () {
            var expr = jsonata('$average([],[])');
            expect(function () {
                expr.evaluate();
            }).to.throw()
                .to.deep.contain({position: 9, code: 'T0410', token: 'average', index: 2});
        });
    });

    describe('$average([1,2,3],[])', function () {
        it('should throw an error', function () {
            var expr = jsonata('$average([1,2,3],[])');
            expect(function () {
                expr.evaluate();
            }).to.throw()
                .to.deep.contain({position: 9, code: 'T0410', token: 'average', index: 2});
        });
    });

    describe('$average([],[],[])', function () {
        it('should throw an error', function () {
            var expr = jsonata('$average([],[],[])');
            expect(function () {
                expr.evaluate();
            }).to.throw()
                .to.deep.contain({position: 9, code: 'T0410', token: 'average', index: 2});
        });
    });

    describe('$average([1,2],[],[])', function () {
        it('should throw an error', function () {
            var expr = jsonata('$average([1,2],[],[])');
            expect(function () {
                expr.evaluate();
            }).to.throw()
                .to.deep.contain({position: 9, code: 'T0410', token: 'average', index: 2});
        });
    });

    describe('$average(undefined)', function () {
        it('should throw an error', function () {
            var expr = jsonata('$average(undefined)');
            var result = expr.evaluate();
            var expected = undefined;
            expect(result).to.deep.equal(expected);
        });
    });
});

describe('Evaluator - functions: exists', function () {

    describe('$exists("Hello World")', function () {
        it('should return true', function () {
            var expr = jsonata('$exists("Hello World")');
            var result = expr.evaluate(testdata2);
            var expected = true;
            expect(result).to.deep.equal(expected);
        });
    });

    describe('$exists("")', function () {
        it('should return true', function () {
            var expr = jsonata('$exists("")');
            var result = expr.evaluate(testdata2);
            var expected = true;
            expect(result).to.deep.equal(expected);
        });
    });

    describe('$exists(true)', function () {
        it('should return true', function () {
            var expr = jsonata('$exists(true)');
            var result = expr.evaluate(testdata2);
            var expected = true;
            expect(result).to.deep.equal(expected);
        });
    });

    describe('$exists(false)', function () {
        it('should return true', function () {
            var expr = jsonata('$exists(false)');
            var result = expr.evaluate(testdata2);
            var expected = true;
            expect(result).to.deep.equal(expected);
        });
    });

    describe('$exists(0)', function () {
        it('should return true', function () {
            var expr = jsonata('$exists(0)');
            var result = expr.evaluate(testdata2);
            var expected = true;
            expect(result).to.deep.equal(expected);
        });
    });

    describe('$exists(-0.5)', function () {
        it('should return true', function () {
            var expr = jsonata('$exists(-0.5)');
            var result = expr.evaluate(testdata2);
            var expected = true;
            expect(result).to.deep.equal(expected);
        });
    });

    describe('$exists(null)', function () {
        it('should return true', function () {
            var expr = jsonata('$exists(null)');
            var result = expr.evaluate(testdata2);
            var expected = true;
            expect(result).to.deep.equal(expected);
        });
    });

    describe('$exists([])', function () {
        it('should return true', function () {
            var expr = jsonata('$exists([])');
            var result = expr.evaluate(testdata2);
            var expected = true;
            expect(result).to.deep.equal(expected);
        });
    });

    describe('$exists([0])', function () {
        it('should return true', function () {
            var expr = jsonata('$exists([0])');
            var result = expr.evaluate(testdata2);
            var expected = true;
            expect(result).to.deep.equal(expected);
        });
    });

    describe('$exists([1,2,3])', function () {
        it('should return true', function () {
            var expr = jsonata('$exists([1,2,3])');
            var result = expr.evaluate(testdata2);
            var expected = true;
            expect(result).to.deep.equal(expected);
        });
    });

    describe('$exists([[]])', function () {
        it('should return true', function () {
            var expr = jsonata('$exists([[]])');
            var result = expr.evaluate(testdata2);
            var expected = true;
            expect(result).to.deep.equal(expected);
        });
    });

    describe('$exists([[null]])', function () {
        it('should return true', function () {
            var expr = jsonata('$exists([[null]])');
            var result = expr.evaluate(testdata2);
            var expected = true;
            expect(result).to.deep.equal(expected);
        });
    });

    describe('$exists([[[true]]])', function () {
        it('should return true', function () {
            var expr = jsonata('$exists([[[true]]])');
            var result = expr.evaluate(testdata2);
            var expected = true;
            expect(result).to.deep.equal(expected);
        });
    });

    describe('$exists({})', function () {
        it('should return true', function () {
            var expr = jsonata('$exists({})');
            var result = expr.evaluate(testdata2);
            var expected = true;
            expect(result).to.deep.equal(expected);
        });
    });

    describe('$exists({"hello":"world"})', function () {
        it('should return true', function () {
            var expr = jsonata('$exists({"hello":"world"})');
            var result = expr.evaluate(testdata2);
            var expected = true;
            expect(result).to.deep.equal(expected);
        });
    });

    describe('$exists(Account)', function () {
        it('should return true', function () {
            var expr = jsonata('$exists(Account)');
            var result = expr.evaluate(testdata2);
            var expected = true;
            expect(result).to.deep.equal(expected);
        });
    });

    describe('$exists(Account.Order.Product.Price)', function () {
        it('should return true', function () {
            var expr = jsonata('$exists(Account.Order.Product.Price)');
            var result = expr.evaluate(testdata2);
            var expected = true;
            expect(result).to.deep.equal(expected);
        });
    });

    describe('$exists($exists)', function () {
        it('should return true', function () {
            var expr = jsonata('$exists($exists)');
            var result = expr.evaluate(testdata2);
            var expected = true;
            expect(result).to.deep.equal(expected);
        });
    });

    describe('$exists(function(){true})', function () {
        it('should return true', function () {
            var expr = jsonata('$exists(function(){true})');
            var result = expr.evaluate(testdata2);
            var expected = true;
            expect(result).to.deep.equal(expected);
        });
    });

    describe('$exists(blah)', function () {
        it('should return false', function () {
            var expr = jsonata('$exists(blah)');
            var result = expr.evaluate(testdata2);
            var expected = false;
            expect(result).to.deep.equal(expected);
        });
    });

    describe('$exists(Account.blah)', function () {
        it('should return false', function () {
            var expr = jsonata('$exists(Account.blah)');
            var result = expr.evaluate(testdata2);
            var expected = false;
            expect(result).to.deep.equal(expected);
        });
    });

    describe('$exists(Account.Order[2])', function () {
        it('should return false', function () {
            var expr = jsonata('$exists(Account.Order[2])');
            var result = expr.evaluate(testdata2);
            var expected = false;
            expect(result).to.deep.equal(expected);
        });
    });

    describe('$exists(Account.Order[0].blah)', function () {
        it('should return false', function () {
            var expr = jsonata('$exists(Account.Order[0].blah)');
            var result = expr.evaluate(testdata2);
            var expected = false;
            expect(result).to.deep.equal(expected);
        });
    });

    describe('$exists(2,3)', function () {
        it('should throw error', function () {
            var expr = jsonata('$exists(2,3)');
            expect(function () {
                expr.evaluate();
            }).to.throw()
                .to.deep.contain({position: 8, code: 'T0410', token: 'exists', index: 2});
        });
    });

    describe('$exists()', function () {
        it('should throw error', function () {
            var expr = jsonata('$exists()');
            expect(function () {
                expr.evaluate();
            }).to.throw()
                .to.deep.contain({position: 8, code: 'T0410', token: 'exists', index: 1});
        });
    });

});

describe('Evaluator - functions: spread', function () {

    describe('$spread("Hello World")', function () {
        it('should return itself', function () {
            var expr = jsonata('$spread("Hello World")');
            var result = expr.evaluate(testdata2);
            var expected = "Hello World";
            expect(result).to.deep.equal(expected);
        });
    });

    describe('$spread((Account.Order.Product.Description))', function () {
        it('should return itself', function () {
            var expr = jsonata('$spread((Account.Order.Product.Description))');
            var result = expr.evaluate(testdata2);
            var expected = [
                {"Colour": "Purple"},
                {"Width": 300},
                {"Height": 200},
                {"Depth": 210},
                {"Weight": 0.75},
                {"Colour": "Orange"},
                {"Width": 300},
                {"Height": 200},
                {"Depth": 210},
                {"Weight": 0.6},
                {"Colour": "Purple"},
                {"Width": 300},
                {"Height": 200},
                {"Depth": 210},
                {"Weight": 0.75},
                {"Colour": "Black"},
                {"Width": 30},
                {"Height": 20},
                {"Depth": 210},
                {"Weight": 2}
            ];
            expect(result).to.deep.equal(expected);
        });
    });

    describe('$spread(blah)', function () {
        it('should return itself', function () {
            var expr = jsonata('$spread(blah)');
            var result = expr.evaluate(testdata2);
            var expected = undefined;
            expect(result).to.deep.equal(expected);
        });
    });

    describe('$string($spread(function($x){$x*$x}))', function () {
        it('should return itself', function () {
            var expr = jsonata('$string($spread(function($x){$x*$x}))');
            var result = expr.evaluate(testdata2);
            var expected = '';
            expect(result).to.deep.equal(expected);
        });
    });

});

describe('Evaluator - functions: string', function () {

    describe('$string(5)', function () {
        it('should return result object', function () {
            var expr = jsonata('$string(5)');
            var result = expr.evaluate(testdata2);
            var expected = '5';
            expect(result).to.deep.equal(expected);
        });
    });

    describe('$string(22/7)', function () {
        it('should return result object', function () {
            var expr = jsonata('$string(22/7)');
            var result = expr.evaluate(testdata2);
            var expected = '3.142857142857';
            expect(result).to.deep.equal(expected);
        });
    });

    describe('$string(1e100)', function () {
        it('should return result object', function () {
            var expr = jsonata('$string(1e100)');
            var result = expr.evaluate(testdata2);
            var expected = '1e+100';
            expect(result).to.deep.equal(expected);
        });
    });

    describe('$string(1e-100)', function () {
        it('should return result object', function () {
            var expr = jsonata('$string(1e-100)');
            var result = expr.evaluate();
            var expected = '1e-100';
            expect(result).to.deep.equal(expected);
        });
    });

    describe('$string(1e-6)', function () {
        it('should return result object', function () {
            var expr = jsonata('$string(1e-6)');
            var result = expr.evaluate();
            var expected = '0.000001';
            expect(result).to.deep.equal(expected);
        });
    });

    describe('$string(1e-7)', function () {
        it('should return result object', function () {
            var expr = jsonata('$string(1e-7)');
            var result = expr.evaluate();
            var expected = '1e-7';
            expect(result).to.deep.equal(expected);
        });
    });

    describe('$string(1e+20)', function () {
        it('should return result object', function () {
            var expr = jsonata('$string(1e20)');
            var result = expr.evaluate();
            var expected = '100000000000000000000';
            expect(result).to.deep.equal(expected);
        });
    });

    describe('$string(1e+21)', function () {
        it('should return result object', function () {
            var expr = jsonata('$string(1e21)');
            var result = expr.evaluate();
            var expected = '1e+21';
            expect(result).to.deep.equal(expected);
        });
    });

    describe('Account.Order.$string($sum(Product.(Price* Quantity)))', function () {
        it('should return result object', function () {
            var expr = jsonata('Account.Order.$string($sum(Product.(Price* Quantity)))');
            var result = expr.evaluate(testdata2);
            var expected = [
                "90.57",
                "245.79"
            ];
            //expect(result).to.deep.equal(expected);
            expect(result).to.deep.equal(expected);
        });
    });

    describe('$string(true)', function () {
        it('should return result object', function () {
            var expr = jsonata('$string(true)');
            var result = expr.evaluate(testdata2);
            var expected = 'true';
            expect(result).to.deep.equal(expected);
        });
    });

    describe('$string(false)', function () {
        it('should return result object', function () {
            var expr = jsonata('$string(false)');
            var result = expr.evaluate(testdata2);
            var expected = 'false';
            expect(result).to.deep.equal(expected);
        });
    });

    describe('$string(null)', function () {
        it('should return result object', function () {
            var expr = jsonata('$string(null)');
            var result = expr.evaluate(testdata2);
            var expected = 'null';
            expect(result).to.deep.equal(expected);
        });
    });

    describe('$string(blah)', function () {
        it('should return result object', function () {
            var expr = jsonata('$string(blah)');
            var result = expr.evaluate(testdata2);
            var expected = undefined;
            expect(result).to.deep.equal(expected);
        });
    });

    describe('$string($string)', function () {
        it('should return result object', function () {
            var expr = jsonata('$string($string)');
            var result = expr.evaluate(testdata2);
            var expected = '';
            expect(result).to.deep.equal(expected);
        });
    });

    describe('$string(function(){true})', function () {
        it('should return result object', function () {
            var expr = jsonata('$string(function(){true})');
            var result = expr.evaluate(testdata2);
            var expected = '';
            expect(result).to.deep.equal(expected);
        });
    });

    describe('$string(function(){1})', function () {
        it('should return result object', function () {
            var expr = jsonata('$string(function(){1})');
            var result = expr.evaluate(testdata2);
            var expected = '';
            expect(result).to.deep.equal(expected);
        });
    });

    describe('$string({"string": "hello"})', function () {
        it('should return result object', function () {
            var expr = jsonata('$string({"string": "hello"})');
            var result = expr.evaluate();
            var expected = '{"string":"hello"}';
            expect(result).to.deep.equal(expected);
        });
    });

    describe('$string(["string", 5])', function () {
        it('should return result object', function () {
            var expr = jsonata('$string(["string", 5])');
            var result = expr.evaluate();
            var expected = '["string",5]';
            expect(result).to.deep.equal(expected);
        });
    });

    describe('$string() of JSON objects', function () {
        it('should return result object', function () {
            var expr = jsonata('$string({' +
              '  "string": "hello",' +
              '  "number": 78.8 / 2,' +
              '  "null":null,' +
              '  "boolean": false,' +
              '  "function": $sum,' +
              '  "lambda": function(){true},' +
              '  "object": {' +
              '    "str": "another",' +
              '    "lambda2": function($n){$n}' +
              '  },' +
              '  "array": []' +
              '})');
            var result = expr.evaluate();
            var expected = '{"string":"hello","number":39.4,"null":null,"boolean":false,"function":"","lambda":"","object":{"str":"another","lambda2":""},"array":[]}';
            expect(result).to.deep.equal(expected);
        });
    });

    describe('$string(1/0)', function () {
        it('should throw error', function () {
            var expr = jsonata('$string(1/0)');
            expect(function () {
                expr.evaluate();
            }).to.throw()
                .to.deep.contain({position: 8, code: 'D3001', value: Infinity});
        });
    });

    describe('$string({"inf": 1/0})', function () {
        it('should throw error', function () {
            var expr = jsonata('$string({"inf": 1/0})');
            expect(function () {
                expr.evaluate();
            }).to.throw()
                .to.deep.contain({position: 8, code: 'D1001', value: Infinity});
        });
    });

    describe('$string(2,3)', function () {
        it('should throw error', function () {
            var expr = jsonata('$string(2,3)');
            expect(function () {
                expr.evaluate();
            }).to.throw()
                .to.deep.contain({position: 8, code: 'T0410', token: 'string', index: 2});
        });
    });

    describe('$string()', function () {
        it('should throw error', function () {
            var expr = jsonata('$string()');
            var result = expr.evaluate();
            var expected = undefined;
            expect(result).to.deep.equal(expected);
        });
    });


});

describe('Evaluator - functions: substring', function () {

    describe('$substring("hello world", 0, 5)', function () {
        it('should return result object', function () {
            var expr = jsonata('$substring("hello world", 0, 5)');
            var result = expr.evaluate(testdata2);
            var expected = 'hello';
            expect(result).to.deep.equal(expected);
        });
    });

    describe('$substring("hello world", -5, 5)', function () {
        it('should return result object', function () {
            var expr = jsonata('$substring("hello world", -5, 5)');
            var result = expr.evaluate(testdata2);
            var expected = 'world';
            expect(result).to.deep.equal(expected);
        });
    });

    describe('$substring("hello world", 6)', function () {
        it('should return result object', function () {
            var expr = jsonata('$substring("hello world", 6)');
            var result = expr.evaluate(testdata2);
            var expected = 'world';
            expect(result).to.deep.equal(expected);
        });
    });

    describe('$substring(blah, 6)', function () {
        it('should return result object', function () {
            var expr = jsonata('$substring(blah, 6)');
            var result = expr.evaluate(testdata2);
            var expected = undefined;
            expect(result).to.deep.equal(expected);
        });
    });

});

describe('Evaluator - functions: substringBefore', function () {

    describe('$substringBefore("Hello World", " ")', function () {
        it('should return result object', function () {
            var expr = jsonata('$substringBefore("Hello World", " ")');
            var result = expr.evaluate(testdata2);
            var expected = 'Hello';
            expect(result).to.deep.equal(expected);
        });
    });

    describe('$substringBefore("Hello World", "l")', function () {
        it('should return result object', function () {
            var expr = jsonata('$substringBefore("Hello World", "l")');
            var result = expr.evaluate(testdata2);
            var expected = 'He';
            expect(result).to.deep.equal(expected);
        });
    });

    describe('$substringBefore("Hello World", "f")', function () {
        it('should return result object', function () {
            var expr = jsonata('$substringBefore("Hello World", "f")');
            var result = expr.evaluate(testdata2);
            var expected = 'Hello World';
            expect(result).to.deep.equal(expected);
        });
    });

    describe('$substringBefore("Hello World", "He")', function () {
        it('should return result object', function () {
            var expr = jsonata('$substringBefore("Hello World", "He")');
            var result = expr.evaluate(testdata2);
            var expected = '';
            expect(result).to.deep.equal(expected);
        });
    });

    describe('$substringBefore(blah, "He")', function () {
        it('should return result object', function () {
            var expr = jsonata('$substringBefore(blah, "He")');
            var result = expr.evaluate(testdata2);
            var expected = undefined;
            expect(result).to.deep.equal(expected);
        });
    });

});

describe('Evaluator - functions: substringAfter', function () {

    describe('$substringAfter("Hello World", " ")', function () {
        it('should return result object', function () {
            var expr = jsonata('$substringAfter("Hello World", " ")');
            var result = expr.evaluate(testdata2);
            var expected = 'World';
            expect(result).to.deep.equal(expected);
        });
    });

    describe('$substringAfter("Hello World", "l")', function () {
        it('should return result object', function () {
            var expr = jsonata('$substringAfter("Hello World", "l")');
            var result = expr.evaluate(testdata2);
            var expected = 'lo World';
            expect(result).to.deep.equal(expected);
        });
    });

    describe('$substringAfter("Hello World", "f")', function () {
        it('should return result object', function () {
            var expr = jsonata('$substringAfter("Hello World", "f")');
            var result = expr.evaluate(testdata2);
            var expected = 'Hello World';
            expect(result).to.deep.equal(expected);
        });
    });

    describe('$substringAfter("Hello World", "ld")', function () {
        it('should return result object', function () {
            var expr = jsonata('$substringAfter("Hello World", "ld")');
            var result = expr.evaluate(testdata2);
            var expected = '';
            expect(result).to.deep.equal(expected);
        });
    });

    describe('$substringAfter(blah, "ld")', function () {
        it('should return result object', function () {
            var expr = jsonata('$substringAfter(blah, "ld")');
            var result = expr.evaluate(testdata2);
            var expected = undefined;
            expect(result).to.deep.equal(expected);
        });
    });

});

describe('Evaluator - functions: lowercase', function () {

    describe('$lowercase("Hello World")', function () {
        it('should return result object', function () {
            var expr = jsonata('$lowercase("Hello World")');
            var result = expr.evaluate(testdata2);
            var expected = 'hello world';
            expect(result).to.deep.equal(expected);
        });
    });

    describe('$lowercase(blah)', function () {
        it('should return result object', function () {
            var expr = jsonata('$lowercase(blah)');
            var result = expr.evaluate(testdata2);
            var expected = undefined;
            expect(result).to.deep.equal(expected);
        });
    });

});

describe('Evaluator - functions: uppercase', function () {

    describe('$uppercase("Hello World")', function () {
        it('should return result object', function () {
            var expr = jsonata('$uppercase("Hello World")');
            var result = expr.evaluate(testdata2);
            var expected = 'HELLO WORLD';
            expect(result).to.deep.equal(expected);
        });
    });

    describe('$uppercase(blah)', function () {
        it('should return result object', function () {
            var expr = jsonata('$uppercase(blah)');
            var result = expr.evaluate(testdata2);
            var expected = undefined;
            expect(result).to.deep.equal(expected);
        });
    });

});

describe('Evaluator - functions: length', function () {

    describe('$length("")', function () {
        it('should return result object', function () {
            var expr = jsonata('$length("")');
            var result = expr.evaluate();
            var expected = 0;
            expect(result).to.deep.equal(expected);
        });
    });

    describe('$length("hello")', function () {
        it('should return result object', function () {
            var expr = jsonata('$length("hello")');
            var result = expr.evaluate();
            var expected = 5;
            expect(result).to.deep.equal(expected);
        });
    });

    describe('$length(missing)', function () {
        it('should return result object', function () {
            var expr = jsonata('$length(missing)');
            var result = expr.evaluate();
            var expected = undefined;
            expect(result).to.deep.equal(expected);
        });
    });

    describe('$length("\\u03BB-calculus")', function () {
        it('should return result object', function () {
            var expr = jsonata('$length("\\u03BB-calculus")');
            var result = expr.evaluate();
            var expected = 10;
            expect(result).to.deep.equal(expected);
        });
    });

    describe('$length("\\uD834\\uDD1E")', function () {
        it('should return result object', function () {
            var expr = jsonata('$length("\\uD834\\uDD1E")');
            var result = expr.evaluate();
            var expected = 2;
            expect(result).to.deep.equal(expected);
        });
    });

    describe('$length("𝄞")', function () {
        it('should return result object', function () {
            var expr = jsonata('$length("𝄞")');
            var result = expr.evaluate();
            var expected = 2;
            expect(result).to.deep.equal(expected);
        });
    });

    describe('$length("超明體繁")', function () {
        it('should return result object', function () {
            var expr = jsonata('$length("超明體繁")');
            var result = expr.evaluate();
            var expected = 4;
            expect(result).to.deep.equal(expected);
        });
    });

    describe('$length("\\t")', function () {
        it('should return result object', function () {
            var expr = jsonata('$length("\\t")');
            var result = expr.evaluate();
            var expected = 1;
            expect(result).to.deep.equal(expected);
        });
    });

    describe('$length("\\n")', function () {
        it('should return result object', function () {
            var expr = jsonata('$length("\\n")');
            var result = expr.evaluate();
            var expected = 1;
            expect(result).to.deep.equal(expected);
        });
    });

    describe('$length(1234)', function () {
        it('should throw error', function () {
            expect(function () {
                var expr = jsonata('$length(1234)');
                expr.evaluate();
            }).to.throw()
                .to.deep.contain({position: 8, code: 'T0410', index: 1, value: 1234, token: 'length'});
        });
    });

    describe('$length(null)', function () {
        it('should throw error', function () {
            var expr = jsonata('$length(null)');
            expect(function () {
                expr.evaluate();
            }).to.throw()
                .to.deep.contain({position: 8, code: 'T0410', index: 1, value: null, token: 'length'});
        });
    });

    describe('$length(true)', function () {
        it('should throw error', function () {
            var expr = jsonata('$length(true)');
            expect(function () {
                expr.evaluate();
            }).to.throw()
                .to.deep.contain({position: 8, code: 'T0410', index: 1, value: true, token: 'length'});
        });
    });

    describe('$length(["str"])', function () {
        it('should throw error', function () {
            var expr = jsonata('$length(["str"])');
            expect(function () {
                expr.evaluate();
            }).to.throw()
                .to.deep.contain({position: 8, code: 'T0410', index: 1, token: 'length'});
        });
    });

    describe('$length()', function () {
        it('should throw error', function () {
            expect(function () {
                var expr = jsonata('$length()');
                expr.evaluate(23);
            }).to.throw()
                .to.deep.contain({position: 8, code: 'T0411', index: 1, token: 'length', value: 23});
        });
    });

    describe('$length()', function () {
        it('should throw error', function () {
            expect(function () {
                var expr = jsonata('$length()');
                expr.evaluate(testdata2);
            }).to.throw()
                .to.deep.contain({position: 8, code: 'T0411', index: 1, token: 'length'});
        });
    });

    describe('$length("Hello", "World")', function () {
        it('should throw error', function () {
            expect(function () {
                var expr = jsonata('$length("Hello", "World")');
                expr.evaluate();
            }).to.throw()
                .to.deep.contain({position: 8, code: 'T0410', index: 2, token: 'length'});
        });
    });

});

describe('Evaluator - functions: trim', function () {

    describe('$trim("Hello World")', function () {
        it('should return result object', function () {
            var expr = jsonata('$trim("Hello World")');
            var result = expr.evaluate();
            var expected = "Hello World";
            expect(result).to.deep.equal(expected);
        });
    });

    describe('$trim("   Hello  \n  \t World  \t ")', function () {
        it('should return result object', function () {
            var expr = jsonata('$trim("   Hello  \n  \t World  \t ")');
            var result = expr.evaluate();
            var expected = "Hello World";
            expect(result).to.deep.equal(expected);
        });
    });

    describe('$trim()', function () {
        it('should return result object', function () {
            var expr = jsonata('$trim()');
            var result = expr.evaluate();
            var expected = undefined;
            expect(result).to.deep.equal(expected);
        });
    });
});

describe('Evaluator - functions: pad', function () {

    describe('$pad("foo", 5)', function () {
        it('should return result object', function () {
            var expr = jsonata('$pad("foo", 5)');
            var result = expr.evaluate();
            expect(result).to.deep.equal('foo  ');
        });
    });

    describe('$pad("foo", -5)', function () {
        it('should return result object', function () {
            var expr = jsonata('$pad("foo", -5)');
            var result = expr.evaluate();
            expect(result).to.deep.equal('  foo');
        });
    });

    describe('$pad("foo", -5, "#")', function () {
        it('should return result object', function () {
            var expr = jsonata('$pad("foo", -5, "#")');
            var result = expr.evaluate();
            expect(result).to.deep.equal('##foo');
        });
    });

    describe('$pad("foo", 5, "")', function () {
        it('should return result object', function () {
            var expr = jsonata('$pad("foo", 5, "")');
            var result = expr.evaluate();
            expect(result).to.deep.equal('foo  ');
        });
    });

    describe('$pad("foo", 1)', function () {
        it('should return result object', function () {
            var expr = jsonata('$pad("foo", 1)');
            var result = expr.evaluate();
            expect(result).to.deep.equal('foo');
        });
    });

    describe('$pad("foo", 8, "-+")', function () {
        it('should return result object', function () {
            var expr = jsonata('$pad("foo", 8, "-+")');
            var result = expr.evaluate();
            expect(result).to.deep.equal('foo-+-+-');
        });
    });

    describe('$pad(nothing, 1)', function () {
        it('should return result object', function () {
            var expr = jsonata('$pad(nothing, 1)');
            var result = expr.evaluate();
            expect(result).to.deep.equal(undefined);
        });
    });

});

describe('Evaluator - functions: contains', function () {

    describe('$contains("Hello World", "lo")', function () {
        it('should return result object', function () {
            var expr = jsonata('$contains("Hello World", "lo")');
            var result = expr.evaluate();
            var expected = true;
            expect(result).to.deep.equal(expected);
        });
    });

    describe('$contains("Hello World", "World")', function () {
        it('should return result object', function () {
            var expr = jsonata('$contains("Hello World", "World")');
            var result = expr.evaluate();
            var expected = true;
            expect(result).to.deep.equal(expected);
        });
    });

    describe('$contains("Hello World", "world")', function () {
        it('should return result object', function () {
            var expr = jsonata('$contains("Hello World", "world")');
            var result = expr.evaluate();
            var expected = false;
            expect(result).to.deep.equal(expected);
        });
    });

    describe('$contains("Hello World", "Word")', function () {
        it('should return result object', function () {
            var expr = jsonata('$contains("Hello World", "Word")');
            var result = expr.evaluate();
            var expected = false;
            expect(result).to.deep.equal(expected);
        });
    });

    describe('$contains(nothing, "World")', function () {
        it('should return result object', function () {
            var expr = jsonata('$contains(nothing, "World")');
            var result = expr.evaluate();
            var expected = undefined;
            expect(result).to.deep.equal(expected);
        });
    });

    describe('$contains(23, 3)', function () {
        it('should throw error', function () {
            var expr = jsonata('$contains(23, 3)');
            expect(function () {
                expr.evaluate();
            }).to.throw()
                .to.deep.contain({position: 10, code: 'T0410', token: 'contains', index: 1});
        });
    });

    describe('$contains("23", 3)', function () {
        it('should throw error', function () {
            var expr = jsonata('$contains("23", 3)');
            expect(function () {
                expr.evaluate();
            }).to.throw()
                .to.deep.contain({position: 10, code: 'T0410', token: 'contains', index: 2});
        });
    });

});

describe('Evaluator - functions: replace', function () {

    describe('$replace("Hello World", "World", "Everyone")', function () {
        it('should return result object', function () {
            var expr = jsonata('$replace("Hello World", "World", "Everyone")');
            var result = expr.evaluate();
            var expected = "Hello Everyone";
            expect(result).to.deep.equal(expected);
        });
    });

    describe('$replace("the cat sat on the mat", "at", "it")', function () {
        it('should return result object', function () {
            var expr = jsonata('$replace("the cat sat on the mat", "at", "it")');
            var result = expr.evaluate();
            var expected = "the cit sit on the mit";
            expect(result).to.deep.equal(expected);
        });
    });

    describe('$replace("the cat sat on the mat", "at", "it", 0)', function () {
        it('should return result object', function () {
            var expr = jsonata('$replace("the cat sat on the mat", "at", "it", 0)');
            var result = expr.evaluate();
            var expected = "the cat sat on the mat";
            expect(result).to.deep.equal(expected);
        });
    });

    describe('$replace("the cat sat on the mat", "at", "it", 2)', function () {
        it('should return result object', function () {
            var expr = jsonata('$replace("the cat sat on the mat", "at", "it", 2)');
            var result = expr.evaluate();
            var expected = "the cit sit on the mat";
            expect(result).to.deep.equal(expected);
        });
    });

    describe('$replace(nothing, "at", "it", 2)', function () {
        it('should return result object', function () {
            var expr = jsonata('$replace(nothing, "at", "it", 2)');
            var result = expr.evaluate();
            var expected = undefined;
            expect(result).to.deep.equal(expected);
        });
    });

    describe('$replace("hello")', function () {
        it('should throw error', function () {
            var expr = jsonata('$replace("hello")');
            expect(function () {
                expr.evaluate();
            }).to.throw()
                .to.deep.contain({position: 9, code: 'T0410', token: 'replace', index: 2});
        });
    });

    describe('$replace("hello", "l", "1", null)', function () {
        it('should throw error', function () {
            var expr = jsonata('$replace("hello", "l", "1", null)');
            expect(function () {
                expr.evaluate();
            }).to.throw()
                .to.deep.contain({position: 9, code: 'T0410', token: 'replace', index: 4, value: null});
        });
    });

    describe('$replace("hello", "l", "1", -2)', function () {
        it('should throw error', function () {
            var expr = jsonata('$replace("hello", "l", "1", -2)');
            expect(function () {
                expr.evaluate();
            }).to.throw()
                .to.deep.contain({position: 9, code: 'D3011', token: 'replace', index: 4, value: -2});
        });
    });

    describe('$replace("hello", l)', function () {
        it('should throw error', function () {
            var expr = jsonata('$replace("hello", 1)');
            expect(function () {
                expr.evaluate('hello');
            }).to.throw()
                .to.deep.contain({position: 9, code: 'T0410', token: 'replace', index: 2, value: 1});
        });
    });

    describe('$replace("hello", "", "bye")', function () {
        it('should throw error', function () {
            var expr = jsonata('$replace("hello", "", "bye")');
            expect(function () {
                expr.evaluate();
            }).to.throw()
                .to.deep.contain({position: 9, code: 'D3010', index: 2, token: 'replace', value: ""});
        });
    });

    describe('$replace("hello", 2, 1)', function () {
        it('should throw error', function () {
            var expr = jsonata('$replace("hello", 2, 1)');
            expect(function () {
                expr.evaluate();
            }).to.throw()
                .to.deep.contain({position: 9, code: 'T0410', token: 'replace', index: 2, value: 2});
        });
    });

    describe('$replace(123, 2, 1)', function () {
        it('should throw error', function () {
            var expr = jsonata('$replace(123, 2, 1)');
            expect(function () {
                expr.evaluate();
            }).to.throw()
                .to.deep.contain({position: 9,  code: 'T0410', token: 'replace', index: 1, value: 123});
        });
    });

});

describe('Evaluator - functions: split', function () {

    describe('$split("Hello World", " ")', function () {
        it('should return result object', function () {
            var expr = jsonata('$split("Hello World", " ")');
            var result = expr.evaluate();
            var expected = ["Hello", "World"];
            expect(result).to.deep.equal(expected);
        });
    });

    describe('$split("Hello", " ")', function () {
        it('should return result object', function () {
            var expr = jsonata('$split("Hello", " ")');
            var result = expr.evaluate();
            var expected = ["Hello"];
            expect(result).to.deep.equal(expected);
        });
    });

    describe('$split("Hello  World", " ")', function () {
        it('should return result object', function () {
            var expr = jsonata('$split("Hello  World", " ")');
            var result = expr.evaluate();
            var expected = ["Hello", "", "World"];
            expect(result).to.deep.equal(expected);
        });
    });

    describe('$split("Hello", "")', function () {
        it('should return result object', function () {
            var expr = jsonata('$split("Hello", "")');
            var result = expr.evaluate();
            var expected = ["H", "e", "l", "l", "o"];
            expect(result).to.deep.equal(expected);
        });
    });

    describe('$sum($split("12345", "").$number($))', function () {
        it('should return result object', function () {
            var expr = jsonata('$sum($split("12345", "").$number($))');
            var result = expr.evaluate();
            var expected = 15;
            expect(result).to.deep.equal(expected);
        });
    });

    describe('$split("a, b, c, d", ", ")', function () {
        it('should return result object', function () {
            var expr = jsonata('$split("a, b, c, d", ", ")');
            var result = expr.evaluate();
            var expected = ["a", "b", "c", "d"];
            expect(result).to.deep.equal(expected);
        });
    });

    describe('$split("a, b, c, d", ", ", 2)', function () {
        it('should return result object', function () {
            var expr = jsonata('$split("a, b, c, d", ", ", 2)');
            var result = expr.evaluate();
            var expected = ["a", "b"];
            expect(result).to.deep.equal(expected);
        });
    });

    describe('$split("a, b, c, d", ", ", 2.5)', function () {
        it('should return result object', function () {
            var expr = jsonata('$split("a, b, c, d", ", ", 2.5)');
            var result = expr.evaluate();
            var expected = ["a", "b"];
            expect(result).to.deep.equal(expected);
        });
    });

    describe('$split("a, b, c, d", ", ", 10)', function () {
        it('should return result object', function () {
            var expr = jsonata('$split("a, b, c, d", ", ", 10)');
            var result = expr.evaluate();
            var expected = ["a", "b", "c", "d"];
            expect(result).to.deep.equal(expected);
        });
    });

    describe('$split("a, b, c, d", ", ", 0)', function () {
        it('should return result object', function () {
            var expr = jsonata('$split("a, b, c, d", ", ", 0)');
            var result = expr.evaluate();
            var expected = [];
            expect(result).to.deep.equal(expected);
        });
    });

    describe('$split(nothing, " ")', function () {
        it('should return result object', function () {
            var expr = jsonata('$split(nothing, " ")');
            var result = expr.evaluate();
            var expected = undefined;
            expect(result).to.deep.equal(expected);
        });
    });

    describe('$split("a, b, c, d", ", ", -3)', function () {
        it('should throw error', function () {
            var expr = jsonata('$split("a, b, c, d", ", ", -3)');
            expect(function () {
                expr.evaluate();
            }).to.throw()
                .to.deep.contain({position: 7, code: 'D3020', index: 3, value: -3});
        });
    });

    describe('$split("a, b, c, d", ", ", null)', function () {
        it('should throw error', function () {
            var expr = jsonata('$split("a, b, c, d", ", ", null)');
            expect(function () {
                expr.evaluate();
            }).to.throw()
                .to.deep.contain({position: 7,  code: 'T0410', token: 'split', index: 3, value: null});
        });
    });

    describe('$split("a, b, c, d", ", ", -5)', function () {
        it('should throw error', function () {
            var expr = jsonata('$split("a, b, c, d", ", ", -5)');
            expect(function () {
                expr.evaluate();
            }).to.throw()
                .to.deep.contain({position: 7, code: 'D3020', token: 'split', index: 3, value: -5});
        });
    });

    describe('$split("a, b, c, d", ", ", "2")', function () {
        it('should throw error', function () {
            var expr = jsonata('$split("a, b, c, d", ", ", "2")');
            expect(function () {
                expr.evaluate();
            }).to.throw()
                .to.deep.contain({position: 7, code: 'T0410', token: 'split', index: 3, value: "2"});
        });
    });

    describe('$split("a, b, c, d", true)', function () {
        it('should throw error', function () {
            var expr = jsonata('$split("a, b, c, d", true)');
            expect(function () {
                expr.evaluate();
            }).to.throw()
                .to.deep.contain({position: 7, code: 'T0410', token: 'split', index: 2, value: true});
        });
    });

    describe('$split(12345, 3)', function () {
        it('should throw error', function () {
            var expr = jsonata('$split(12345, 3)');
            expect(function () {
                expr.evaluate();
            }).to.throw()
                .to.deep.contain({position: 7, code: 'T0410', token: 'split', index: 1, value: 12345});
        });
    });

    describe('$split(12345)', function () {
        it('should throw error', function () {
            var expr = jsonata('$split(12345)');
            expect(function () {
                expr.evaluate();
            }).to.throw()
                .to.deep.contain({position: 7, code: 'T0410', token: 'split', index: 1 });
        });
    });


});

describe('Evaluator - functions: join', function () {

    describe('$join("hello")', function () {
        it('should return result object', function () {
            var expr = jsonata('$join("hello")');
            var result = expr.evaluate();
            var expected = "hello";
            expect(result).to.deep.equal(expected);
        });
    });

    describe('$join(["hello"])', function () {
        it('should return result object', function () {
            var expr = jsonata('$join(["hello"])');
            var result = expr.evaluate();
            var expected = "hello";
            expect(result).to.deep.equal(expected);
        });
    });

    describe('$join(["hello", "world"])', function () {
        it('should return result object', function () {
            var expr = jsonata('$join(["hello", "world"])');
            var result = expr.evaluate();
            var expected = "helloworld";
            expect(result).to.deep.equal(expected);
        });
    });

    describe('$join(["hello", "world"], ", ")', function () {
        it('should return result object', function () {
            var expr = jsonata('$join(["hello", "world"], ", ")');
            var result = expr.evaluate();
            var expected = "hello, world";
            expect(result).to.deep.equal(expected);
        });
    });

    describe('$join([], ", ")', function () {
        it('should return result object', function () {
            var expr = jsonata('$join([], ", ")');
            var result = expr.evaluate();
            var expected = "";
            expect(result).to.deep.equal(expected);
        });
    });

    describe('$join(Account.Order.Product.Description.Colour, ", ")', function () {
        it('should return result object', function () {
            var expr = jsonata('$join(Account.Order.Product.Description.Colour, ", ")');
            var result = expr.evaluate(testdata2);
            var expected = "Purple, Orange, Purple, Black";
            expect(result).to.deep.equal(expected);
        });
    });

    describe('$join(Account.Order.Product.Description.Colour, no.sep)', function () {
        it('should return result object', function () {
            var expr = jsonata('$join(Account.Order.Product.Description.Colour, no.sep)');
            var result = expr.evaluate(testdata2);
            var expected = "PurpleOrangePurpleBlack";
            expect(result).to.deep.equal(expected);
        });
    });

    describe('$join(Account.blah.Product.Description.Colour, ", ")', function () {
        it('should return result object', function () {
            var expr = jsonata('$join(Account.blah.Product.Description.Colour, ", ")');
            var result = expr.evaluate(testdata2);
            var expected = undefined;
            expect(result).to.deep.equal(expected);
        });
    });

    describe('$join(true, ", ")', function () {
        it('should throw error', function () {
            var expr = jsonata('$join(true, ", ")');
            expect(function () {
                expr.evaluate();
            }).to.throw()
                .to.deep.contain({position: 6, code: 'T0412', token: 'join', index: 1, value: true});
        });
    });

    describe('$join([1,2,3], ", ")', function () {
        it('should throw error', function () {
            var expr = jsonata('$join([1,2,3], ", ")');
            expect(function () {
                expr.evaluate();
            }).to.throw()
                .to.deep.contain({position: 6, code: 'T0412', token: 'join', index: 1});
        });
    });

    describe('$join(["hello"], 3)', function () {
        it('should throw error', function () {
            var expr = jsonata('$join(["hello"], 3)');
            expect(function () {
                expr.evaluate();
            }).to.throw()
                .to.deep.contain({position: 6, code: 'T0410', token: 'join', index: 2, value: 3});
        });
    });

    describe('$join()', function () {
        it('should throw error', function () {
            var expr = jsonata('$join()');
            expect(function () {
                expr.evaluate();
            }).to.throw()
                .to.deep.contain({position: 6, code: 'T0410', token: 'join', index: 1});
        });
    });

});

describe('Evaluator - functions: formatNumber', function () {

    describe('$formatNumber(12345.6, "#,###.00")', function () {
        it('should return result object', function () {
            var expr = jsonata('$formatNumber(12345.6, "#,###.00")');
            var result = expr.evaluate();
            var expected = "12,345.60";
            expect(result).to.deep.equal(expected);
        });
    });

    describe('$formatNumber(12345678.9, "9,999.99")', function () {
        it('should return result object', function () {
            var expr = jsonata('$formatNumber(12345678.9, "9,999.99")');
            var result = expr.evaluate();
            var expected = "12,345,678.90";
            expect(result).to.deep.equal(expected);
        });
    });

    describe('$formatNumber(123412345678.9, "9,999.99")', function () {
        it('should return result object', function () {
            var expr = jsonata('$formatNumber(123412345678.9, "9,9,99.99")');
            var result = expr.evaluate();
            var expected = "123412345,6,78.90";
            expect(result).to.deep.equal(expected);
        });
    });

    describe('$formatNumber(1234.56789, "9,999.999,99")', function () {
        it('should return result object', function () {
            var expr = jsonata('$formatNumber(1234.56789, "9,999.999,999")');
            var result = expr.evaluate();
            var expected = "1,234.567,890";
            expect(result).to.deep.equal(expected);
        });
    });

    describe('$formatNumber(123.9, "9999")', function () {
        it('should return result object', function () {
            var expr = jsonata('$formatNumber(123.9, "9999")');
            var result = expr.evaluate();
            var expected = "0124";
            expect(result).to.deep.equal(expected);
        });
    });

    describe('$formatNumber(0.14, "01%")', function () {
        it('should return result object', function () {
            var expr = jsonata('$formatNumber(0.14, "01%")');
            var result = expr.evaluate();
            var expected = "14%";
            expect(result).to.deep.equal(expected);
        });
    });

    describe('$formatNumber(0.4857,"###.###‰")', function () {
        it('should return result object', function () {
            var expr = jsonata('$formatNumber(0.4857,"###.###‰")');
            var result = expr.evaluate();
            var expected = "485.7‰";
            expect(result).to.deep.equal(expected);
        });
    });

    describe('$formatNumber(0.14, "001pm", {"per-mille": "pm"})', function () {
        it('should return result object', function () {
            var expr = jsonata('$formatNumber(0.14, "###pm", {"per-mille": "pm"})');
            var result = expr.evaluate();
            var expected = "140pm";
            expect(result).to.deep.equal(expected);
        });
    });

    describe('$formatNumber(-6, "000")', function () {
        it('should return result object', function () {
            var expr = jsonata('$formatNumber(-6, "000")');
            var result = expr.evaluate();
            var expected = "-006";
            expect(result).to.deep.equal(expected);
        });
    });

    describe('$formatNumber(1234.5678, "00.000e0")', function () {
        it('should return result object', function () {
            var expr = jsonata('$formatNumber(1234.5678, "00.000e0")');
            var result = expr.evaluate();
            var expected = "12.346e2";
            expect(result).to.deep.equal(expected);
        });
    });

    describe('$formatNumber(1234.5678, "00.000e000")', function () {
        it('should return result object', function () {
            var expr = jsonata('$formatNumber(1234.5678, "00.000e000")');
            var result = expr.evaluate();
            var expected = "12.346e002";
            expect(result).to.deep.equal(expected);
        });
    });

    describe('$formatNumber(1234.5678, "①①.①①①e①")', function () {
        it('should return result object', function () {
            var expr = jsonata('$formatNumber(1234.5678, "①①.①①①e①", {"zero-digit": "\u245f"})');
            var result = expr.evaluate();
            var expected = "①②.③④⑥e②";
            expect(result).to.deep.equal(expected);
        });
    });

    describe('$formatNumber(0.234, "0.0e0")', function () {
        it('should return result object', function () {
            var expr = jsonata('$formatNumber(0.234, "0.0e0")');
            var result = expr.evaluate();
            var expected = "2.3e-1";
            expect(result).to.deep.equal(expected);
        });
    });

    describe('$formatNumber(0.234, "#.00e0")', function () {
        it('should return result object', function () {
            var expr = jsonata('$formatNumber(0.234, "#.00e0")');
            var result = expr.evaluate();
            var expected = "0.23e0";
            expect(result).to.deep.equal(expected);
        });
    });

    describe('$formatNumber(0.123, "#.e9")', function () {
        it('should return result object', function () {
            var expr = jsonata('$formatNumber(0.123, "#.e9")');
            var result = expr.evaluate();
            var expected = "0.1e0";
            expect(result).to.deep.equal(expected);
        });
    });

    describe('$formatNumber(0.234, ".00e0")', function () {
        it('should return result object', function () {
            var expr = jsonata('$formatNumber(0.234, ".00e0")');
            var result = expr.evaluate();
            var expected = ".23e0";
            expect(result).to.deep.equal(expected);
        });
    });

    describe('$formatNumber(2392.14*(-36.58), "000,000.000###;###,###.000###")', function () {
        it('should return result object', function () {
            var expr = jsonata('$formatNumber(2392.14*(-36.58), "000,000.000###;###,###.000###")');
            var result = expr.evaluate();
            var expected = "87,504.4812";
            expect(result).to.deep.equal(expected);
        });
    });

    describe('$formatNumber(2.14*86.58,"PREFIX##00.000###SUFFIX")', function () {
        it('should return result object', function () {
            var expr = jsonata('$formatNumber(2.14*86.58,"PREFIX##00.000###SUFFIX")');
            var result = expr.evaluate();
            var expected = "PREFIX185.2812SUFFIX";
            expect(result).to.deep.equal(expected);
        });
    });

    describe('$formatNumber(1E20,"#,######")', function () {
        it('should return result object', function () {
            var expr = jsonata('$formatNumber(1E20,"#,######")');
            var result = expr.evaluate();
            var expected = "100,000000,000000,000000";
            expect(result).to.deep.equal(expected);
        });
    });

    describe('Picture format errors', function () {
        it('D3080', function () {
            expect(function () {
                jsonata('$formatNumber(20,"#;#;#")').evaluate();
            }).to.throw()
                .to.deep.contain({position: 14, code: 'D3080'});
        });

        it('D3081', function () {
            expect(function () {
                jsonata('$formatNumber(20,"#.0.0")').evaluate();
            }).to.throw()
                .to.deep.contain({position: 14, code: 'D3081'});
        });

        it('D3082', function () {
            expect(function () {
                jsonata('$formatNumber(20,"#0%%")').evaluate();
            }).to.throw()
                .to.deep.contain({position: 14, code: 'D3082'});
        });

        it('D3083', function () {
            expect(function () {
                jsonata('$formatNumber(20,"#0‰‰")').evaluate();
            }).to.throw()
                .to.deep.contain({position: 14, code: 'D3083'});
        });

        it('D3084', function () {
            expect(function () {
                jsonata('$formatNumber(20,"#0%‰")').evaluate();
            }).to.throw()
                .to.deep.contain({position: 14, code: 'D3084'});
        });

        it('D3085', function () {
            expect(function () {
                jsonata('$formatNumber(20,".e0")').evaluate();
            }).to.throw()
                .to.deep.contain({position: 14, code: 'D3085'});
        });

        it('D3086', function () {
            expect(function () {
                jsonata('$formatNumber(20,"0+.e0")').evaluate();
            }).to.throw()
                .to.deep.contain({position: 14, code: 'D3086'});
        });

        it('D3087', function () {
            expect(function () {
                jsonata('$formatNumber(20,"0,.e0")').evaluate();
            }).to.throw()
                .to.deep.contain({position: 14, code: 'D3087'});
        });

        it('D3088', function () {
            expect(function () {
                jsonata('$formatNumber(20,"0,")').evaluate();
            }).to.throw()
                .to.deep.contain({position: 14, code: 'D3088'});
        });

        it('D3089', function () {
            expect(function () {
                jsonata('$formatNumber(20,"0,,0")').evaluate();
            }).to.throw()
                .to.deep.contain({position: 14, code: 'D3089'});
        });

        it('D3090', function () {
            expect(function () {
                jsonata('$formatNumber(20,"0#.e0")').evaluate();
            }).to.throw()
                .to.deep.contain({position: 14, code: 'D3090'});
        });

        it('D3091', function () {
            expect(function () {
                jsonata('$formatNumber(20,"#0.#0e0")').evaluate();
            }).to.throw()
                .to.deep.contain({position: 14, code: 'D3091'});
        });

        it('D3092', function () {
            expect(function () {
                jsonata('$formatNumber(20,"#0.0e0%")').evaluate();
            }).to.throw()
                .to.deep.contain({position: 14, code: 'D3092'});
        });

        it('D3093', function () {
            expect(function () {
                jsonata('$formatNumber(20,"#0.0e0,0")').evaluate();
            }).to.throw()
                .to.deep.contain({position: 14, code: 'D3093'});
        });

    });
});

describe('Evaluator - functions: formatBase', function () {

    describe('$formatBase(100)', function () {
        it('should return result object', function () {
            var expr = jsonata('$formatBase(100)');
            var result = expr.evaluate();
            var expected = '100';
            expect(result).to.deep.equal(expected);
        });
    });

    describe('$formatBase(nothing)', function () {
        it('should return result object', function () {
            var expr = jsonata('$formatBase(nothing)');
            var result = expr.evaluate();
            var expected = undefined;
            expect(result).to.deep.equal(expected);
        });
    });

    describe('$formatBase(100, 2)', function () {
        it('should return result object', function () {
            var expr = jsonata('$formatBase(100, 2)');
            var result = expr.evaluate();
            var expected = '1100100';
            expect(result).to.deep.equal(expected);
        });
    });

    describe('$formatBase(-100, 2)', function () {
        it('should return result object', function () {
            var expr = jsonata('$formatBase(-100, 2)');
            var result = expr.evaluate();
            var expected = '-1100100';
            expect(result).to.deep.equal(expected);
        });
    });

    describe('$formatBase(100, 36)', function () {
        it('should return result object', function () {
            var expr = jsonata('$formatBase(100, 36)');
            var result = expr.evaluate();
            var expected = '2s';
            expect(result).to.deep.equal(expected);
        });
    });

    describe('$formatBase(99.5, 2.5)', function () {
        it('should return result object', function () {
            var expr = jsonata('$formatBase(99.5, 2.5)');
            var result = expr.evaluate();
            var expected = '1100100';
            expect(result).to.deep.equal(expected);
        });
    });

    describe('$formatBase(100, 1)', function () {
        it('should return result object', function () {
            var expr = jsonata('$formatBase(100, 1)');
            expect(function () {
                expr.evaluate();
            }).to.throw()
                .to.deep.contain({position: 12, code: 'D3100'});
        });
    });

    describe('$formatBase(100, 37)', function () {
        it('should return result object', function () {
            var expr = jsonata('$formatBase(100, 37)');
            expect(function () {
                expr.evaluate();
            }).to.throw()
                .to.deep.contain({position: 12, code: 'D3100'});
        });
    });

});

describe('Evaluator - functions: number', function () {

    describe('$number(0)', function () {
        it('should return result object', function () {
            var expr = jsonata('$number(0)');
            var result = expr.evaluate();
            var expected = 0;
            expect(result).to.deep.equal(expected);
        });
    });

    describe('$number(10)', function () {
        it('should return result object', function () {
            var expr = jsonata('$number(10)');
            var result = expr.evaluate();
            var expected = 10;
            expect(result).to.deep.equal(expected);
        });
    });

    describe('$number(-0.05)', function () {
        it('should return result object', function () {
            var expr = jsonata('$number(-0.05)');
            var result = expr.evaluate();
            var expected = -0.05;
            expect(result).to.deep.equal(expected);
        });
    });

    describe('$number("0")', function () {
        it('should return result object', function () {
            var expr = jsonata('$number("0")');
            var result = expr.evaluate();
            var expected = 0;
            expect(result).to.deep.equal(expected);
        });
    });

    describe('$number("-0.05")', function () {
        it('should return result object', function () {
            var expr = jsonata('$number("-0.05")');
            var result = expr.evaluate();
            var expected = -0.05;
            expect(result).to.deep.equal(expected);
        });
    });

    describe('$number("1e2")', function () {
        it('should return result object', function () {
            var expr = jsonata('$number("1e2")');
            var result = expr.evaluate();
            var expected = 100;
            expect(result).to.deep.equal(expected);
        });
    });

    describe('$number("1.0e-2")', function () {
        it('should return result object', function () {
            var expr = jsonata('$number("1.0e-2")');
            var result = expr.evaluate();
            var expected = 0.01;
            expect(result).to.deep.equal(expected);
        });
    });

    describe('$number("1e0")', function () {
        it('should return result object', function () {
            var expr = jsonata('$number("1e0")');
            var result = expr.evaluate();
            var expected = 1;
            expect(result).to.deep.equal(expected);
        });
    });

    describe('$number("10e500")', function () {
        it('should throw error', function () {
            var expr = jsonata('$number("10e500")');
            expect(function () {
                expr.evaluate();
            }).to.throw()
                .to.deep.contain({position: 8, code: 'D3030', token: 'number', index: 1, value: "10e500"});
        });
    });

    describe('$number("Hello world")', function () {
        it('should throw error', function () {
            var expr = jsonata('$number("Hello world")');
            expect(function () {
                expr.evaluate();
            }).to.throw()
                .to.deep.contain({position: 8, code: 'D3030', token: 'number', index: 1, value: "Hello world"});
        });
    });

    describe('$number("1/2")', function () {
        it('should throw error', function () {
            var expr = jsonata('$number("1/2")');
            expect(function () {
                expr.evaluate();
            }).to.throw()
                .to.deep.contain({position: 8, code: 'D3030', token: 'number', index: 1, value: "1/2"});
        });
    });

    describe('$number("1234 hello")', function () {
        it('should throw error', function () {
            var expr = jsonata('$number("1234 hello")');
            expect(function () {
                expr.evaluate();
            }).to.throw()
                .to.deep.contain({position: 8, code: 'D3030', token: 'number', index: 1, value: "1234 hello"});
        });
    });

    describe('$number("")', function () {
        it('should throw error', function () {
            var expr = jsonata('$number("")');
            expect(function () {
                expr.evaluate();
            }).to.throw()
                .to.deep.contain({position: 8, code: 'D3030', token: 'number', index: 1, value: ""});
        });
    });

    describe('$number(true)', function () {
        it('should throw error', function () {
            var expr = jsonata('$number(true)');
            expect(function () {
                expr.evaluate();
            }).to.throw()
                .to.deep.contain({position: 8, code: 'T0410', token: 'number', index: 1, value: true});
        });
    });

    describe('$number(false)', function () {
        it('should throw error', function () {
            var expr = jsonata('$number(false)');
            expect(function () {
                expr.evaluate();
            }).to.throw()
                .to.deep.contain({position: 8, code: 'T0410', token: 'number', index: 1, value: false});
        });
    });

    describe('$number(Account.blah)', function () {
        it('should return result object', function () {
            var expr = jsonata('$number(Account.blah)');
            var result = expr.evaluate(testdata2);
            var expected = undefined;
            expect(result).to.deep.equal(expected);
        });
    });

    describe('$number(null)', function () {
        it('should throw error', function () {
            var expr = jsonata('$number(null)');
            expect(function () {
                expr.evaluate();
            }).to.throw()
                .to.deep.contain({position: 8, code: 'T0410', token: 'number', index: 1, value: null});
        });
    });

    describe('$number([])', function () {
        it('should throw error', function () {
            var expr = jsonata('$number([])');
            expect(function () {
                expr.evaluate();
            }).to.throw()
                .to.deep.contain({position: 8, code: 'T0410', token: 'number', index: 1});
        });
    });

    describe('$number("[1]")', function () {
        it('should throw error', function () {
            var expr = jsonata('$number("[1]")');
            expect(function () {
                expr.evaluate();
            }).to.throw()
                .to.deep.contain({position: 8, code: 'D3030', token: 'number', index: 1});
        });
    });

    describe('$number([1,2])', function () {
        it('should throw error', function () {
            var expr = jsonata('$number([1,2])');
            expect(function () {
                expr.evaluate();
            }).to.throw()
                .to.deep.contain({position: 8, code: 'T0410', token: 'number', index: 1});
        });
    });

    describe('$number(["hello"])', function () {
        it('should throw error', function () {
            var expr = jsonata('$number(["hello"])');
            expect(function () {
                expr.evaluate();
            }).to.throw()
                .to.deep.contain({position: 8, code: 'T0410', token: 'number', index: 1});
        });
    });

    describe('$number(["2"])', function () {
        it('should throw error', function () {
            var expr = jsonata('$number(["2"])');
            expect(function () {
                expr.evaluate();
            }).to.throw()
                .to.deep.contain({position: 8, code: 'T0410', token: 'number', index: 1});
        });
    });

    describe('$number({})', function () {
        it('should throw error', function () {
            var expr = jsonata('$number({})');
            expect(function () {
                expr.evaluate();
            }).to.throw()
                .to.deep.contain({position: 8, code: 'T0410', token: 'number', index: 1});
        });
    });

    describe('$number({"hello":"world"})', function () {
        it('should throw error', function () {
            var expr = jsonata('$number({"hello":"world"})');
            expect(function () {
                expr.evaluate();
            }).to.throw()
                .to.deep.contain({position: 8, code: 'T0410', token: 'number', index: 1});
        });
    });

    describe('$number($number)', function () {
        it('should throw error', function () {
            var expr = jsonata('$number($number)');
            expect(function () {
                expr.evaluate();
            }).to.throw()
                .to.deep.contain({position: 8, code: 'T0410', token: 'number', index: 1});
        });
    });

    describe('$number(function(){5})', function () {
        it('should throw error', function () {
            var expr = jsonata('$number(function(){5})');
            expect(function () {
                expr.evaluate();
            }).to.throw()
                .to.deep.contain({position: 8, code: 'T0410', token: 'number', index: 1});
        });
    });

    describe('$number(1,2)', function () {
        it('should throw error', function () {
            var expr = jsonata('$number(1,2)');
            expect(function () {
                expr.evaluate();
            }).to.throw()
                .to.deep.contain({position: 8, code: 'T0410', token: 'number', index: 2, value: 2});
        });
    });

});

describe('Evaluator - functions: abs', function () {

    describe('$abs(3.7)', function () {
        it('should return result object', function () {
            var expr = jsonata('$abs(3.7)');
            var result = expr.evaluate();
            var expected = 3.7;
            expect(result).to.deep.equal(expected);
        });
    });

    describe('$abs(-3.7)', function () {
        it('should return result object', function () {
            var expr = jsonata('$abs(-3.7)');
            var result = expr.evaluate();
            var expected = 3.7;
            expect(result).to.deep.equal(expected);
        });
    });

    describe('$abs(0)', function () {
        it('should return result object', function () {
            var expr = jsonata('$abs(0)');
            var result = expr.evaluate();
            var expected = 0;
            expect(result).to.deep.equal(expected);
        });
    });

    describe('$abs(nothing)', function () {
        it('should return result object', function () {
            var expr = jsonata('$abs(nothing)');
            var result = expr.evaluate();
            var expected = undefined;
            expect(result).to.deep.equal(expected);
        });
    });

});

describe('Evaluator - functions: floor', function () {

    describe('$floor(3.7)', function () {
        it('should return result object', function () {
            var expr = jsonata('$floor(3.7)');
            var result = expr.evaluate();
            var expected = 3;
            expect(result).to.deep.equal(expected);
        });
    });

    describe('$floor(-3.7)', function () {
        it('should return result object', function () {
            var expr = jsonata('$floor(-3.7)');
            var result = expr.evaluate();
            var expected = -4;
            expect(result).to.deep.equal(expected);
        });
    });

    describe('$floor(0)', function () {
        it('should return result object', function () {
            var expr = jsonata('$floor(0)');
            var result = expr.evaluate();
            var expected = 0;
            expect(result).to.deep.equal(expected);
        });
    });

    describe('$floor(nothing)', function () {
        it('should return result object', function () {
            var expr = jsonata('$floor(nothing)');
            var result = expr.evaluate();
            var expected = undefined;
            expect(result).to.deep.equal(expected);
        });
    });

});

describe('Evaluator - functions: ceil', function () {

    describe('$ceil(3.7)', function () {
        it('should return result object', function () {
            var expr = jsonata('$ceil(3.7)');
            var result = expr.evaluate();
            var expected = 4;
            expect(result).to.deep.equal(expected);
        });
    });

    describe('$ceil(-3.7)', function () {
        it('should return result object', function () {
            var expr = jsonata('$ceil(-3.7)');
            var result = expr.evaluate();
            var expected = -3;
            expect(result).to.deep.equal(expected);
        });
    });

    describe('$ceil(0)', function () {
        it('should return result object', function () {
            var expr = jsonata('$ceil(0)');
            var result = expr.evaluate();
            var expected = 0;
            expect(result).to.deep.equal(expected);
        });
    });

    describe('$ceil(nothing)', function () {
        it('should return result object', function () {
            var expr = jsonata('$ceil(nothing)');
            var result = expr.evaluate();
            var expected = undefined;
            expect(result).to.deep.equal(expected);
        });
    });

});

describe('Evaluator - functions: round', function () {

    describe('$round(4)', function () {
        it('should return result object', function () {
            var expr = jsonata('$round(4)');
            var result = expr.evaluate();
            var expected = 4;
            expect(result).to.deep.equal(expected);
        });
    });

    describe('$round(2.3)', function () {
        it('should return result object', function () {
            var expr = jsonata('$round(2.3)');
            var result = expr.evaluate();
            var expected = 2;
            expect(result).to.deep.equal(expected);
        });
    });

    describe('$round(2.7)', function () {
        it('should return result object', function () {
            var expr = jsonata('$round(2.7)');
            var result = expr.evaluate();
            var expected = 3;
            expect(result).to.deep.equal(expected);
        });
    });

    describe('$round(2.5)', function () {
        it('should return result object', function () {
            var expr = jsonata('$round(2.5)');
            var result = expr.evaluate();
            var expected = 2;
            expect(result).to.deep.equal(expected);
        });
    });

    describe('$round(3.5)', function () {
        it('should return result object', function () {
            var expr = jsonata('$round(3.5)');
            var result = expr.evaluate();
            var expected = 4;
            expect(result).to.deep.equal(expected);
        });
    });

    describe('$round(-0.5)', function () {
        it('should return result object', function () {
            var expr = jsonata('$round(-0.5)');
            var result = expr.evaluate();
            var expected = 0;
            expect(result).to.deep.equal(expected);
        });
    });

    describe('$round(-0.3)', function () {
        it('should return result object', function () {
            var expr = jsonata('$round(-0.3)');
            var result = expr.evaluate();
            var expected = 0;
            expect(result).to.deep.equal(expected);
        });
    });

    describe('$round(0.5)', function () {
        it('should return result object', function () {
            var expr = jsonata('$round(0.5)');
            var result = expr.evaluate();
            var expected = 0;
            expect(result).to.deep.equal(expected);
        });
    });

    describe('$round(-7.5)', function () {
        it('should return result object', function () {
            var expr = jsonata('$round(-7.5)');
            var result = expr.evaluate();
            var expected = -8;
            expect(result).to.deep.equal(expected);
        });
    });

    describe('$round(-8.5)', function () {
        it('should return result object', function () {
            var expr = jsonata('$round(-8.5)');
            var result = expr.evaluate();
            var expected = -8;
            expect(result).to.deep.equal(expected);
        });
    });

    describe('$round(4.49, 1)', function () {
        it('should return result object', function () {
            var expr = jsonata('$round(4.49, 1)');
            var result = expr.evaluate();
            var expected = 4.5;
            expect(result).to.deep.equal(expected);
        });
    });

    describe('$round(4.525, 2)', function () {
        it('should return result object', function () {
            var expr = jsonata('$round(4.525, 2)');
            var result = expr.evaluate();
            var expected = 4.52;
            expect(result).to.deep.equal(expected);
        });
    });

    describe('$round(4.515, 2)', function () {
        it('should return result object', function () {
            var expr = jsonata('$round(4.515, 2)');
            var result = expr.evaluate();
            var expected = 4.52;
            expect(result).to.deep.equal(expected);
        });
    });

    describe('$round(12345, -2)', function () {
        it('should return result object', function () {
            var expr = jsonata('$round(12345, -2)');
            var result = expr.evaluate();
            var expected = 12300;
            expect(result).to.deep.equal(expected);
        });
    });

    describe('$round(12450, -2)', function () {
        it('should return result object', function () {
            var expr = jsonata('$round(12450, -2)');
            var result = expr.evaluate();
            var expected = 12400;
            expect(result).to.deep.equal(expected);
        });
    });

    describe('$round(12350, -2)', function () {
        it('should return result object', function () {
            var expr = jsonata('$round(12350, -2)');
            var result = expr.evaluate();
            var expected = 12400;
            expect(result).to.deep.equal(expected);
        });
    });

    describe('$round(6.022e-23, 24)', function () {
        it('should return result object', function () {
            var expr = jsonata('$round(6.022e-23, 24)');
            var result = expr.evaluate();
            var expected = 6.0e-23;
            expect(result).to.deep.equal(expected);
        });
    });

    describe('$round(unknown)', function () {
        it('should return result object', function () {
            var expr = jsonata('$round(unknown)');
            var result = expr.evaluate();
            var expected = undefined;
            expect(result).to.deep.equal(expected);
        });
    });

});

describe('Evaluator - functions: sqrt', function () {

    describe('$sqrt(4)', function () {
        it('should return result object', function () {
            var expr = jsonata('$sqrt(4)');
            var result = expr.evaluate();
            var expected = 2;
            expect(result).to.deep.equal(expected);
        });
    });

    describe('$sqrt(2)', function () {
        it('should return result object', function () {
            var expr = jsonata('$sqrt(2)');
            var result = expr.evaluate();
            var expected = Math.sqrt(2);
            expect(result).to.be.closeTo(expected, 1e-13);
        });
    });

    describe('$sqrt(10) * $sqrt(10)', function () {
        it('should return result object', function () {
            var expr = jsonata('$sqrt(10) * $sqrt(10)');
            var result = expr.evaluate();
            var expected = 10;
            expect(result).to.be.closeTo(expected, 1e-13);
        });
    });

    describe('$sqrt(nothing)', function () {
        it('should return result object', function () {
            var expr = jsonata('$sqrt(nothing)');
            var result = expr.evaluate();
            var expected = undefined;
            expect(result).to.deep.equal(expected);
        });
    });

    describe('$sqrt(-2)', function () {
        it('should return result object', function () {
            var expr = jsonata('$sqrt(-2)');
            expect(function () {
                expr.evaluate();
            }).to.throw()
                .to.deep.contain({position: 6, code: 'D3060', token: 'sqrt', index: 1, value: -2});
        });
    });

});

describe('Evaluator - functions: power', function () {

    describe('$power(4, 2)', function () {
        it('should return result object', function () {
            var expr = jsonata('$power(4, 2)');
            var result = expr.evaluate();
            var expected = 16;
            expect(result).to.deep.equal(expected);
        });
    });

    describe('$power(4, 0.5)', function () {
        it('should return result object', function () {
            var expr = jsonata('$power(4, 0.5)');
            var result = expr.evaluate();
            var expected = 2;
            expect(result).to.be.closeTo(expected, 1e-13);
        });
    });

    describe('$power(10, -2)', function () {
        it('should return result object', function () {
            var expr = jsonata('$power(10, -2)');
            var result = expr.evaluate();
            var expected = 0.01;
            expect(result).to.be.closeTo(expected, 1e-13);
        });
    });

    describe('$power(-2, 3)', function () {
        it('should return result object', function () {
            var expr = jsonata('$power(-2, 3)');
            var result = expr.evaluate();
            var expected = -8;
            expect(result).to.deep.equal(expected);
        });
    });

    describe('$power(nothing, 3)', function () {
        it('should return result object', function () {
            var expr = jsonata('$power(nothing, 3)');
            var result = expr.evaluate();
            var expected = undefined;
            expect(result).to.deep.equal(expected);
        });
    });

    describe('$power(-2, 1/3)', function () {
        it('should return result object', function () {
            var expr = jsonata('$power(-2, 1/3)');
            expect(function () {
                expr.evaluate();
            }).to.throw()
                .to.deep.contain({position: 7, code: 'D3061', token: 'power', index: 1, value: -2, exp: 1/3});
        });
    });

    describe('$power(100, 1000)', function () {
        it('should return result object', function () {
            var expr = jsonata('$power(100, 1000)');
            expect(function () {
                expr.evaluate();
            }).to.throw()
                .to.deep.contain({position: 7, code: 'D3061', token: 'power', index: 1, value: 100, exp: 1000});
        });
    });

});

describe('Evaluator - functions: random', function () {

    describe('random number")', function () {
        it('should return result object', function () {
            var expr = jsonata('$random()');
            var result = expr.evaluate();
            var expected = result >= 0 && result < 1;
            expect(true).to.deep.equal(expected);
        });
    });

    describe('consequetive random numbers should be different")', function () {
        it('should return result object', function () {
            var expr = jsonata('$random() = $random()');
            var result = expr.evaluate();
            var expected = false;
            expect(result).to.deep.equal(expected);
        });
    });

});

describe('Evaluator - functions: boolean', function () {

    describe('$boolean("Hello World")', function () {
        it('should return result object', function () {
            var expr = jsonata('$boolean("Hello World")');
            var result = expr.evaluate(testdata2);
            var expected = true;
            expect(result).to.deep.equal(expected);
        });
    });

    describe('$boolean("")', function () {
        it('should return result object', function () {
            var expr = jsonata('$boolean("")');
            var result = expr.evaluate(testdata2);
            var expected = false;
            expect(result).to.deep.equal(expected);
        });
    });

    describe('$boolean(true)', function () {
        it('should return result object', function () {
            var expr = jsonata('$boolean(true)');
            var result = expr.evaluate(testdata2);
            var expected = true;
            expect(result).to.deep.equal(expected);
        });
    });

    describe('$boolean(false)', function () {
        it('should return result object', function () {
            var expr = jsonata('$boolean(false)');
            var result = expr.evaluate(testdata2);
            var expected = false;
            expect(result).to.deep.equal(expected);
        });
    });

    describe('$boolean(0)', function () {
        it('should return result object', function () {
            var expr = jsonata('$boolean(0)');
            var result = expr.evaluate(testdata2);
            var expected = false;
            expect(result).to.deep.equal(expected);
        });
    });

    describe('$boolean(10)', function () {
        it('should return result object', function () {
            var expr = jsonata('$boolean(10)');
            var result = expr.evaluate(testdata2);
            var expected = true;
            expect(result).to.deep.equal(expected);
        });
    });

    describe('$boolean(-0.5)', function () {
        it('should return result object', function () {
            var expr = jsonata('$boolean(-0.5)');
            var result = expr.evaluate(testdata2);
            var expected = true;
            expect(result).to.deep.equal(expected);
        });
    });

    describe('$boolean(null)', function () {
        it('should return result object', function () {
            var expr = jsonata('$boolean(null)');
            var result = expr.evaluate(testdata2);
            var expected = false;
            expect(result).to.deep.equal(expected);
        });
    });

    describe('$boolean([])', function () {
        it('should return result object', function () {
            var expr = jsonata('$boolean([])');
            var result = expr.evaluate(testdata2);
            var expected = false;
            expect(result).to.deep.equal(expected);
        });
    });

    describe('$boolean([0])', function () {
        it('should return result object', function () {
            var expr = jsonata('$boolean([0])');
            var result = expr.evaluate(testdata2);
            var expected = false;
            expect(result).to.deep.equal(expected);
        });
    });

    describe('$boolean([1])', function () {
        it('should return result object', function () {
            var expr = jsonata('$boolean([1])');
            var result = expr.evaluate(testdata2);
            var expected = true;
            expect(result).to.deep.equal(expected);
        });
    });

    describe('$boolean([1,2,3])', function () {
        it('should return result object', function () {
            var expr = jsonata('$boolean([1,2,3])');
            var result = expr.evaluate(testdata2);
            var expected = true;
            expect(result).to.deep.equal(expected);
        });
    });

    describe('$boolean([0,0])', function () {
        it('should return result object', function () {
            var expr = jsonata('$boolean([0,0])');
            var result = expr.evaluate(testdata2);
            var expected = false;
            expect(result).to.deep.equal(expected);
        });
    });

    describe('$boolean([[]])', function () {
        it('should return result object', function () {
            var expr = jsonata('$boolean([[]])');
            var result = expr.evaluate(testdata2);
            var expected = false;
            expect(result).to.deep.equal(expected);
        });
    });

    describe('$boolean([[null]])', function () {
        it('should return result object', function () {
            var expr = jsonata('$boolean([[null]])');
            var result = expr.evaluate(testdata2);
            var expected = false;
            expect(result).to.deep.equal(expected);
        });
    });

    describe('$boolean([[[true]]])', function () {
        it('should return result object', function () {
            var expr = jsonata('$boolean([[[true]]])');
            var result = expr.evaluate(testdata2);
            var expected = true;
            expect(result).to.deep.equal(expected);
        });
    });

    describe('$boolean({})', function () {
        it('should return result object', function () {
            var expr = jsonata('$boolean({})');
            var result = expr.evaluate(testdata2);
            var expected = false;
            expect(result).to.deep.equal(expected);
        });
    });

    describe('$boolean({"hello":"world"})', function () {
        it('should return result object', function () {
            var expr = jsonata('$boolean({"hello":"world"})');
            var result = expr.evaluate(testdata2);
            var expected = true;
            expect(result).to.deep.equal(expected);
        });
    });

    describe('$boolean(Account)', function () {
        it('should return result object', function () {
            var expr = jsonata('$boolean(Account)');
            var result = expr.evaluate(testdata2);
            var expected = true;
            expect(result).to.deep.equal(expected);
        });
    });

    describe('$boolean(Account.Order.Product.Price)', function () {
        it('should return result object', function () {
            var expr = jsonata('$boolean(Account.Order.Product.Price)');
            var result = expr.evaluate(testdata2);
            var expected = true;
            expect(result).to.deep.equal(expected);
        });
    });

    describe('$boolean(Account.blah)', function () {
        it('should return result object', function () {
            var expr = jsonata('$boolean(Account.blah)');
            var result = expr.evaluate(testdata2);
            var expected = undefined;
            expect(result).to.deep.equal(expected);
        });
    });

    describe('$boolean($boolean)', function () {
        it('should return result object', function () {
            var expr = jsonata('$boolean($boolean)');
            var result = expr.evaluate(testdata2);
            var expected = false;
            expect(result).to.deep.equal(expected);
        });
    });

    describe('$boolean(function(){true})', function () {
        it('should return result object', function () {
            var expr = jsonata('$boolean(function(){true})');
            var result = expr.evaluate(testdata2);
            var expected = false;
            expect(result).to.deep.equal(expected);
        });
    });

    describe('$boolean(2,3)', function () {
        it('should throw error', function () {
            var expr = jsonata('$boolean(2,3)');
            expect(function () {
                expr.evaluate();
            }).to.throw()
                .to.deep.contain({position: 9, code: 'T0410', token: 'boolean', index: 2, value: 3});
        });
    });

});

describe('Evaluator - functions: keys', function () {

    describe('$keys(Account)', function () {
        it('should return result object', function () {
            var expr = jsonata('$keys(Account)');
            var result = expr.evaluate(testdata2);
            var expected = [
                "Account Name",
                "Order"
            ];
            expect(result).to.deep.equal(expected);
        });
    });

    describe('$keys(Account.Order.Product)', function () {
        it('should return result object', function () {
            var expr = jsonata('$keys(Account.Order.Product)');
            var result = expr.evaluate(testdata2);
            var expected = [
                "Product Name",
                "ProductID",
                "SKU",
                "Description",
                "Price",
                "Quantity"
            ];
            expect(result).to.deep.equal(expected);
        });
    });

    describe('$keys({})', function () {
        it('should return result object', function () {
            var expr = jsonata('$keys({})');
            var result = expr.evaluate();
            var expected = undefined;
            expect(result).to.deep.equal(expected);
        });
    });

    describe('$keys({"foo":{}})', function () {
        it('should return result object', function () {
            var expr = jsonata('$keys({"foo":{}})');
            var result = expr.evaluate();
            var expected = ["foo"];
            expect(result).to.deep.equal(expected);
        });
    });

    describe('$keys("foo")', function () {
        it('should return result object', function () {
            var expr = jsonata('$keys("foo")');
            var result = expr.evaluate();
            var expected = undefined;
            expect(result).to.deep.equal(expected);
        });
    });

    describe('$keys(function(){1})', function () {
        it('should return result object', function () {
            var expr = jsonata('$keys(function(){1})');
            var result = expr.evaluate();
            var expected = undefined;
            expect(result).to.deep.equal(expected);
        });
    });

    describe('$keys(["foo", "bar"])', function () {
        it('should return result object', function () {
            var expr = jsonata('$keys(["foo", "bar"])');
            var result = expr.evaluate();
            var expected = undefined;
            expect(result).to.deep.equal(expected);
        });
    });

});

describe('Evaluator - functions: lookup', function () {

    describe('$lookup(Account, "Account Name")', function () {
        it('should return result object', function () {
            var expr = jsonata('$lookup(Account, "Account Name")');
            var result = expr.evaluate(testdata2);
            var expected = "Firefly";
            expect(result).to.deep.equal(expected);
        });
    });

    describe('$lookup(Account.Order.Product, "Product Name"))', function () {
        it('should return result object', function () {
            var expr = jsonata('$lookup(Account.Order.Product, "Product Name")');
            var result = expr.evaluate(testdata2);
            var expected = [
                "Bowler Hat",
                "Trilby hat",
                "Bowler Hat",
                "Cloak"
            ];
            expect(result).to.deep.equal(expected);
        });
    });

    describe('$lookup(Account.Order.Product.ProductID, "Product Name"))', function () {
        it('should return result object', function () {
            var expr = jsonata('$lookup(Account.Order.Product.ProductID, "Product Name")');
            var result = expr.evaluate(testdata2);
            var expected = undefined;
            expect(result).to.deep.equal(expected);
        });
    });

    describe('lookup a null value', function () {
        it('should return null', function () {
            var data = {
                "temp": 22.7,
                "wind": 7,
                "gust": null,
                "timestamp": 1508971317377
            };
            var expr = jsonata('$lookup($$, "gust")');
            var result = expr.evaluate(data);
            var expected = null;
            expect(result).to.deep.equal(expected);
        });
    });

});

describe('Evaluator - functions: append', function () {

    describe('$append([1,2], [3,4])', function () {
        it('should return result object', function () {
            var expr = jsonata('$append([1,2], [3,4])');
            var result = expr.evaluate(testdata2);
            var expected = [1, 2, 3, 4];
            expect(result).to.deep.equal(expected);
        });
    });

    describe('$append(1, [3,4])', function () {
        it('should return result object', function () {
            var expr = jsonata('$append(1, [3,4])');
            var result = expr.evaluate(testdata2);
            var expected = [1, 3, 4];
            expect(result).to.deep.equal(expected);
        });
    });

    describe('$append(1, 2)', function () {
        it('should return result object', function () {
            var expr = jsonata('$append(1,2)');
            var result = expr.evaluate(testdata2);
            var expected = [1, 2];
            expect(result).to.deep.equal(expected);
        });
    });

    describe('$append(1, notexist)', function () {
        it('should return result object', function () {
            var expr = jsonata('$append(1,notexist)');
            var result = expr.evaluate(testdata2);
            var expected = 1;
            expect(result).to.deep.equal(expected);
        });
    });

    describe('$append(notexist, [2,3,4])', function () {
        it('should return result object', function () {
            var expr = jsonata('$append(notexist, [2,3,4])');
            var result = expr.evaluate(testdata2);
            var expected = [2, 3, 4];
            expect(result).to.deep.equal(expected);
        });
    });

});

describe('Evaluator - function: each', function () {

    describe('$each(Address, λ($v, $k) {$k & ": " & $v})', function () {
        it('should return result object', function () {
            var expr = jsonata('$each(Address, λ($v, $k) {$k & ": " & $v})');
            var result = expr.evaluate(testdata4);
            var expected = [
                "Street: Hursley Park",
                "City: Winchester",
                "Postcode: SO21 2JN"
            ];
            expect(result).to.deep.equal(expected);
        });
    });

});

describe('Evaluator - function: reverse', function () {

    describe('$reverse([1..5])', function () {
        it('should return result object', function () {
            var expr = jsonata('$reverse([1..5])');
            var result = expr.evaluate(testdata4);
            var expected = [5,4,3,2,1];
            expect(result).to.deep.equal(expected);
        });
    });

    describe('$reverse must not change the input', function () {
        it('should return result object', function () {
            var expr = jsonata('[[$], [$reverse($)], [$]]');
            var result = expr.evaluate([1,2,3]);
            var expected = [[1,2,3], [3,2,1], [1,2,3]];
            expect(result).to.deep.equal(expected);
        });
    });

    describe('$reverse(nothing)', function () {
        it('should return result object', function () {
            var expr = jsonata('$reverse(nothing)');
            var result = expr.evaluate(testdata4);
            var expected = undefined;
            expect(result).to.deep.equal(expected);
        });
    });

    describe('$reverse([1])', function () {
        it('should return result object', function () {
            var expr = jsonata('$reverse([1])');
            var result = expr.evaluate(testdata4);
            var expected = [1];
            expect(result).to.deep.equal(expected);
        });
    });

});

describe('Evaluator - function: zip', function () {

    describe('zip two arrays', function () {
        it('should return result object', function () {
            var expr = jsonata('$zip([1,2,3],[4,5,6])');
            var result = expr.evaluate();
            var expected = [[1,4],[2,5],[3,6]];
            expect(result).to.deep.equal(expected);
        });
    });

    describe('zip three arrays', function () {
        it('should return result object', function () {
            var expr = jsonata('$zip([1,2,3],[4,5,6],[7,8,9])');
            var result = expr.evaluate();
            var expected = [[1,4,7],[2,5,8],[3,6,9]];
            expect(result).to.deep.equal(expected);
        });
    });

    describe('zip three arrays - unequal length', function () {
        it('should return result object', function () {
            var expr = jsonata('$zip([1,2,3],[4,5],[7,8,9])');
            var result = expr.evaluate();
            var expected = [[1,4,7],[2,5,8]];
            expect(result).to.deep.equal(expected);
        });
    });

    describe('zip single array', function () {
        it('should return result object', function () {
            var expr = jsonata('$zip([1,2,3])');
            var result = expr.evaluate();
            var expected = [[1],[2],[3]];
            expect(result).to.deep.equal(expected);
        });
    });

    describe('zip non-array values', function () {
        it('should return result object', function () {
            var expr = jsonata('$zip(1,2,3)');
            var result = expr.evaluate();
            var expected = [[1,2,3]];
            expect(result).to.deep.equal(expected);
        });
    });

    describe('zip non-array values', function () {
        it('should return result object', function () {
            var expr = jsonata('$zip([1,2,3], [4,5,6], nothing)');
            var result = expr.evaluate();
            var expected = [];
            expect(result).to.deep.equal(expected);
        });
    });

});

describe('Evaluator - function: shuffle', function () {

    describe('$count($shuffle([1..10]))', function () {
        it('should return result object', function () {
            var expr = jsonata('$count($shuffle([1..10]))');
            var result = expr.evaluate(testdata4);
            var expected = 10;
            expect(result).to.deep.equal(expected);
        });
    });

    describe('$sort($shuffle([1..10]))', function () {
        it('should return result object', function () {
            var expr = jsonata('$sort($shuffle([1..10]))');
            var result = expr.evaluate(testdata4);
            var expected = [1,2,3,4,5,6,7,8,9,10];
            expect(result).to.deep.equal(expected);
        });
    });

    describe('$shuffle(nothing)', function () {
        it('should return result object', function () {
            var expr = jsonata('$shuffle(nothing)');
            var result = expr.evaluate(testdata4);
            var expected = undefined;
            expect(result).to.deep.equal(expected);
        });
    });

    describe('$shuffle([1])', function () {
        it('should return result object', function () {
            var expr = jsonata('$shuffle([1])');
            var result = expr.evaluate(testdata4);
            var expected = [1];
            expect(result).to.deep.equal(expected);
        });
    });

});

describe('Evaluator - function: merge', function () {

    describe('$merge(nothing)', function () {
        it('should return result object', function () {
            var expr = jsonata('$merge(nothing)');
            var result = expr.evaluate(testdata2);
            var expected = undefined;
            expect(result).to.deep.equal(expected);
        });
    });

    describe('$merge({"a":1})', function () {
        it('should return result object', function () {
            var expr = jsonata('$merge({"a":1})');
            var result = expr.evaluate(testdata2);
            var expected = {"a": 1};
            expect(result).to.deep.equal(expected);
        });
    });

    describe('$merge([{"a":1}, {"b":2}])', function () {
        it('should return result object', function () {
            var expr = jsonata('$merge([{"a":1}, {"b":2}])');
            var result = expr.evaluate(testdata2);
            var expected = {"a": 1, "b": 2};
            expect(result).to.deep.equal(expected);
        });
    });

    describe('$merge([{"a": 1}, {"b": 2, "c": 3}])', function () {
        it('should return result object', function () {
            var expr = jsonata('$merge([{"a": 1}, {"b": 2, "c": 3}])');
            var result = expr.evaluate(testdata2);
            var expected = {"a": 1, "b": 2, "c": 3};
            expect(result).to.deep.equal(expected);
        });
    });

    describe('$merge([{"a": 1}, {"b": 2, "a": 3}])', function () {
        it('should return result object', function () {
            var expr = jsonata('$merge([{"a": 1}, {"b": 2, "a": 3}])');
            var result = expr.evaluate(testdata2);
            var expected = {"a": 3, "b": 2};
            expect(result).to.deep.equal(expected);
        });
    });

});

describe('Evaluator - function: sort', function () {

    describe('$sort(nothing)', function () {
        it('should return result object', function () {
            var expr = jsonata('$sort(nothing)');
            var result = expr.evaluate(testdata2);
            var expected = undefined;
            expect(result).to.deep.equal(expected);
        });
    });

    describe('$sort(1)', function () {
        it('should return result object', function () {
            var expr = jsonata('$sort(1)');
            var result = expr.evaluate(testdata2);
            var expected = [1];
            expect(result).to.deep.equal(expected);
        });
    });

    describe('$sort([1,3,2])', function () {
        it('should return result object', function () {
            var expr = jsonata('$sort([1,3,2])');
            var result = expr.evaluate(testdata2);
            var expected = [1,2,3];
            expect(result).to.deep.equal(expected);
        });
    });

    describe('$sort([1,3,22,11])', function () {
        it('should return result object', function () {
            var expr = jsonata('$sort([1,3,22,11])');
            var result = expr.evaluate(testdata2);
            var expected = [1,3,11,22];
            expect(result).to.deep.equal(expected);
        });
    });

    describe('[[$], [$sort($)], [$]]', function () {
        it('should return result object', function () {
            var expr = jsonata('[[$], [$sort($)], [$]]');
            var result = expr.evaluate([1,3,2]);
            var expected = [
                [1, 3, 2],
                [1, 2, 3],
                [1, 3, 2]
            ];
            expect(result).to.deep.equal(expected);
        });
    });

    describe('$sort(Account.Order.Product.Price)', function () {
        it('should return result object', function () {
            var expr = jsonata('$sort(Account.Order.Product.Price)');
            var result = expr.evaluate(testdata2);
            var expected = [21.67, 34.45, 34.45, 107.99];
            expect(result).to.deep.equal(expected);
        });
    });

    describe('$sort(Account.Order.Product."Product Name")', function () {
        it('should return result object', function () {
            var expr = jsonata('$sort(Account.Order.Product."Product Name")');
            var result = expr.evaluate(testdata2);
            var expected = ["Bowler Hat", "Bowler Hat", "Cloak", "Trilby hat"];
            expect(result).to.deep.equal(expected);
        });
    });

    describe('$sort(Account.Order.Product)', function () {
        it('should return result object', function () {
            var expr = jsonata('$sort(Account.Order.Product)');
            expect(function () {
                expr.evaluate(testdata2);
            }).to.throw()
                .to.deep.contain({position: 6, code: 'D3070', token: 'sort', index: 1});
        });
    });

    describe('$sort(Account.Order.Product, function($a, $b) { $a.(Price * Quantity) > $b.(Price * Quantity) }).(Price & " x " & Quantity)', function () {
        it('should return result object', function () {
            var expr = jsonata('$sort(Account.Order.Product, function($a, $b) { $a.(Price * Quantity) > $b.(Price * Quantity) }).(Price & " x " & Quantity)');
            var result = expr.evaluate(testdata2);
            var expected = [
                "21.67 x 1",
                "34.45 x 2",
                "107.99 x 1",
                "34.45 x 4"
            ];
            expect(result).to.deep.equal(expected);
        });
    });

    describe('$sort must be stable', function () {
        it('should return result object', function () {
            var expr = jsonata('$sort(Account.Order.Product, function($a, $b) { $a.Price > $b.Price }).SKU');
            var result = expr.evaluate(testdata2);
            var expected = [
                "0406634348",
                "0406654608",
                "040657863",
                "0406654603"
            ];
            expect(result).to.deep.equal(expected);
        });
    });

    describe('$sort must be stable - with secondary sort', function () {
        it('should return result object', function () {
            var expr = jsonata(`
                (Account.Order.Product
                  ~> $sort(λ($a,$b){$a.Quantity < $b.Quantity})
                  ~> $sort(λ($a,$b){$a.Price > $b.Price})
                ).SKU
            `);
            var result = expr.evaluate(testdata2);
            var expected = [
                "0406634348",
                "040657863",
                "0406654608",
                "0406654603"
            ];
            expect(result).to.deep.equal(expected);
        });
    });

});

describe('Evaluator - function: sift', function () {

    describe('$sift(λ($v){$v.**.Postcode})', function () {
        it('should return result object', function () {
            var expr = jsonata('$sift(λ($v){$v.**.Postcode})');
            var result = expr.evaluate(testdata4);
            // follows this pattern - "2017-05-09T10:10:16.918Z"
            var expected = {
                "Address": {
                    "Street": "Hursley Park",
                    "City": "Winchester",
                    "Postcode": "SO21 2JN"
                },
                "Other": {
                    "Over 18 ?": true,
                    "Misc": null,
                    "Alternative.Address": {
                        "Street": "Brick Lane",
                        "City": "London",
                        "Postcode": "E1 6RF"
                    }
                }
            };
            expect(result).to.deep.equal(expected);
        });
    });

    describe('**[*].$sift(λ($v){$v.Postcode})', function () {
        it('should return result object', function () {
            var expr = jsonata('**[*].$sift(λ($v){$v.Postcode})');
            var result = expr.evaluate(testdata4);
            // follows this pattern - "2017-05-09T10:10:16.918Z"
            var expected = [
                {
                    "Address": {
                        "Street": "Hursley Park",
                        "City": "Winchester",
                        "Postcode": "SO21 2JN"
                    }
                },
                {
                    "Alternative.Address": {
                        "Street": "Brick Lane",
                        "City": "London",
                        "Postcode": "E1 6RF"
                    }
                }
            ];
            expect(result).to.deep.equal(expected);
        });
    });

    describe('$sift(λ($v, $k){$k ~> /^A/})', function () {
        it('should return result object', function () {
            var expr = jsonata('$sift(λ($v, $k){$k ~> /^A/})');
            var result = expr.evaluate(testdata4);
            // follows this pattern - "2017-05-09T10:10:16.918Z"
            var expected = {
                "Age": 28,
                "Address": {
                    "Street": "Hursley Park",
                    "City": "Winchester",
                    "Postcode": "SO21 2JN"
                }
            };
            expect(result).to.deep.equal(expected);
        });
    });

});

describe('Evaluator - function: now', function () {

    describe('$now() returns timestamp', function () {
        it('should return result object', function () {
            var expr = jsonata('$now()');
            var result = expr.evaluate(testdata2);
            // follows this pattern - "2017-05-09T10:10:16.918Z"
            var expected = /^\d\d\d\d-\d\d-\d\dT\d\d:\d\d:\d\d.\d\d\dZ$/.test(result);
            expect(expected).to.deep.equal(true);
        });
    });

    describe('$now() always returns same value within an expression', function () {
        it('should return result object', function () {
            var expr = jsonata('{"now": $now(), "delay": $sum([1..10000]), "later": $now()}.(now = later)');
            var result = expr.evaluate(testdata2);
            var expected = true;
            expect(result).to.deep.equal(expected);
        });
    });

    describe('$now() returns different timestamp for subsequent evaluate() calls', function () {
        it('should return result object', function () {
            var expr = jsonata('($sum([1..10000]); $now())');
            var result = expr.evaluate(testdata2);
            var result2 = expr.evaluate(testdata2);
            expect(result).to.not.equal(result2);
        });
    });

    describe('Override implementation of $now()', function () {
        it('should return result object', function () {
            var expr = jsonata('$now()');
            expr.registerFunction('now', function() {
                return 'time for tea';
            });
            var result = expr.evaluate(testdata2);
            expect(result).to.equal('time for tea');
        });
    });

});

describe('Evaluator - function: millis', function () {

    describe('$millis() returns milliseconds since the epoch', function () {
        it('should return result object', function () {
            var expr = jsonata('$millis()');
            var result = expr.evaluate(testdata2);
            // number between 1502264152715 and 2000000000000 (18 May 2033)
            var expected = result > 1502264152715 && result < 2000000000000;
            expect(expected).to.deep.equal(true);
        });
    });

    describe('$millis() always returns same value within an expression', function () {
        it('should return result object', function () {
            var expr = jsonata('{"now": $millis(), "delay": $sum([1..10000]), "later": $millis()}.(now = later)');
            var result = expr.evaluate(testdata2);
            var expected = true;
            expect(result).to.deep.equal(expected);
        });
    });

    describe('$millis() returns different timestamp for subsequent evaluate() calls', function () {
        it('should return result object', function () {
            var expr = jsonata('($sum([1..10000]); $millis())');
            var result = expr.evaluate(testdata2);
            var result2 = expr.evaluate(testdata2);
            expect(result).to.not.equal(result2);
        });
    });

});

<<<<<<< HEAD
describe('Evaluator - function: toMillis', function () {

    describe('toMillis() returns 1 millisecond since the epoch when provided with an ISO 8601 timestamp', function () {
        it('should return result object', function () {
            var expr = jsonata('$toMillis("1970-01-01T00:00:00.001Z")');
            var result = expr.evaluate(testdata2);
            var expected = 1;
            expect(expected).to.deep.equal(result);
        });
    });

    describe('toMillis() returns many milliseconds since the epoch when provided with an ISO 8601 timestamp', function () {
        it('should return result object', function () {
            var expr = jsonata('$toMillis("2017-10-30T16:25:32.935Z")');
            var result = expr.evaluate(testdata2);
            var expected = 1509380732935;
            expect(expected).to.deep.equal(result);
        });
    });

    describe('toMillis() returns undefined when given undefined', function () {
        it('should return result object', function () {
            var expr = jsonata('$toMillis(foo)');
            var result = expr.evaluate(testdata2);
            var expected = undefined;
            expect(expected).to.deep.equal(result);
        });
    });

    describe('when toMillis() is not given an ISO 8601 timestamp', function () {
        it('should return an error', function () {
            var expr = jsonata('$toMillis("foo")');
            expect(function () {
                expr.evaluate(testdata2);
            }).to.throw()
                .to.deep.contain({position: 10, code: 'D3110', value: 'foo'});
        });
    });

});

describe('Evaluator - function: fromMillis', function () {

    describe('fromMillis() returns an ISO 8601 timestamp when given 1 millisecond since the epoch', function () {
        it('should return result object', function () {
            var expr = jsonata('$fromMillis(1)');
            var result = expr.evaluate(testdata2);
            var expected = '1970-01-01T00:00:00.001Z';
            expect(expected).to.deep.equal(result);
        });
    });

    describe('fromMillis() returns an ISO 8601 timestamp when given many milliseconds since the epoch ', function () {
        it('should return result object', function () {
            var expr = jsonata('$fromMillis(1509380732935)');
            var result = expr.evaluate(testdata2);
            var expected = "2017-10-30T16:25:32.935Z";
            expect(expected).to.deep.equal(result);
        });
    });

    describe('fromMillis() returns undefined when given undefined', function () {
        it('should return result object', function () {
            var expr = jsonata('$fromMillis(foo)');
            var result = expr.evaluate(testdata2);
            var expected = undefined;
            expect(expected).to.deep.equal(result);
=======
describe('Evaluator - functions: clone', function () {

    describe('clone undefined', function () {
        it('should return undefined', function () {
            var expr = jsonata('$clone(foo)');
            var result = expr.evaluate(testdata2);
            var expected = undefined;
            expect(result).to.deep.equal(expected);
        });
    });

    describe('clone empty object', function () {
        it('should return empty object', function () {
            var expr = jsonata('$clone({})');
            var result = expr.evaluate(testdata2);
            var expected = {};
            expect(result).to.deep.equal(expected);
        });
    });

    describe('clone object', function () {
        it('should return same object', function () {
            var expr = jsonata('$clone({"a": 1})');
            var result = expr.evaluate(testdata2);
            var expected = {"a": 1};
            expect(result).to.deep.equal(expected);
>>>>>>> d6bd1ca1
        });
    });

});

describe('Evaluator - errors', function () {

    describe('"s" - 1', function () {
        it('should throw error', function () {
            var expr = jsonata('"s" - 1');
            expect(function () {
                expr.evaluate(testdata2);
            }).to.throw()
                .to.deep.contain({position: 5, code: 'T2001', token: '-', value: 's'});
        });
    });

    describe('1 + null', function () {
        it('should throw error', function () {
            var expr = jsonata('1 + null');
            expect(function () {
                expr.evaluate(testdata2);
            }).to.throw()
                .to.deep.contain({position: 3, code: 'T2002', token: '+', value: null});

        });
    });

    describe('"no closing quote', function () {
        it('should throw error', function () {
            expect(function () {
                var expr = jsonata('"no closing quote');
                expr.evaluate(testdata2);
            }).to.throw()
                .to.deep.contain({position: 17, code: 'S0101'});
        });
    });

    describe('`no closing backtick', function () {
        it('should throw error', function () {
            expect(function () {
                var expr = jsonata('`no closing backtick');
                expr.evaluate(testdata2);
            }).to.throw()
                .to.deep.contain({position: 20, code: 'S0105'});
        });
    });

    describe('- "s"', function () {
        it('should throw error', function () {
            expect(function () {
                var expr = jsonata('- "s"');
                expr.evaluate(testdata2);
            }).to.throw()
                .to.deep.contain({position: 1, code: 'D1002', token: '-', value: 's'});
        });
    });

    describe('unknown(function)', function () {
        it('should throw error', function () {
            var expr = jsonata('unknown(function)');
            expect(function () {
                expr.evaluate(testdata2);
            }).to.throw()
                .to.deep.contain({position: 8, code: 'T1006'});
        });
    });

    describe('sum(Account.Order.OrderID)', function () {
        it('should throw error', function () {
            var expr = jsonata('sum(Account.Order.OrderID)');
            expect(function () {
                expr.evaluate(testdata2);
            }).to.throw()
                .to.deep.contain({position: 4, code: 'T1005', token: 'sum'});
        });
    });

    describe('[1,2)', function () {
        it('should throw error', function () {
            expect(function () {
                jsonata('[1,2)');
            }).to.throw()
                .to.deep.contain({position: 5, code: 'S0202', token: ')', value: ']'});
        });
    });

    describe('[1:2]', function () {
        it('should throw error', function () {
            expect(function () {
                jsonata('[1:2]');
            }).to.throw()
                .to.deep.contain({position: 3, code: 'S0202', token: ':', value: ']'});
        });
    });

    describe('$replace("foo", "o, "rr")', function () {
        it('should throw error', function () {
            expect(function () {
                jsonata('$replace("foo", "o, "rr")');
            }).to.throw()
                .to.deep.contain({position: 24, code: 'S0202', token: 'rr"', value: ')'});
        });
    });

    describe('[1!2]', function () {
        it('should throw error', function () {
            expect(function () {
                jsonata('[1!2]');
            }).to.throw()
                .to.deep.contain({position: 3, code: 'S0204', token: '!'});
        });
    });

    describe('@ bar', function () {
        it('should throw error', function () {
            expect(function () {
                jsonata('@ bar');
            }).to.throw()
                .to.deep.contain({position: 1, code: 'S0204', token: '@'});
        });
    });

    describe('2(blah)', function () {
        it('should throw error', function () {
            expect(function () {
                var expr = jsonata('2(blah)');
                expr.evaluate();
            }).to.throw()
                .to.deep.contain({position: 2, code: 'T1006', token: 2});
        });
    });

    describe('2()', function () {
        it('should throw error', function () {
            expect(function () {
                var expr = jsonata('2()');
                expr.evaluate();
            }).to.throw()
                .to.deep.contain({position: 2, code: 'T1006', token: 2});
        });
    });

    describe('3(?)', function () {
        it('should throw error', function () {
            expect(function () {
                var expr = jsonata('3(?)');
                expr.evaluate();
            }).to.throw()
                .to.deep.contain({position:2, code: 'T1008', token: 3});
        });
    });

    describe('1=', function () {
        it('should throw error', function () {
            expect(function () {
                jsonata('1=');
            }).to.throw()
                .to.deep.contain({position: 2, code: 'S0207'});
        });
    });

    describe('function(x){$x}(3)', function () {
        it('should throw error', function () {
            expect(function () {
                jsonata('function(x){$x}(3)');
            }).to.throw()
                .to.deep.contain({position: 10, code: 'S0208', token: 'x'});
        });
    });

    describe('x:=1', function () {
        it('should throw error', function () {
            expect(function () {
                var expr = jsonata('x:=1');
                expr.evaluate();
            }).to.throw()
                .to.deep.contain({position: 3, code: 'D2005', token: ':=', value: 'x'});
        });
    });

    describe('2:=1', function () {
        it('should throw error', function () {
            expect(function () {
                var expr = jsonata('2:=1');
                expr.evaluate();
            }).to.throw()
                .to.deep.contain({position: 3, code: 'D2005', token: ':=', value: 2});
        });
    });

    describe('$foo()', function () {
        it('should throw error', function () {
            expect(function () {
                var expr = jsonata('$foo()');
                expr.evaluate();
            }).to.throw()
                .to.deep.contain({position: 5, code: 'T1006'});
        });
    });

    describe('55=>5', function () {
        it('should throw error', function () {
            expect(function () {
                var expr = jsonata('55=>5');
                expr.evaluate();
            }).to.throw()
                .to.deep.contain({position: 4, code: 'S0211', token: '>'});
        });
    });

    describe('Ssum(:)', function () {
        it('should throw error', function () {
            expect(function () {
                var expr = jsonata('Ssum(:)');
                expr.evaluate();
            }).to.throw()
                .to.deep.contain({position: 6, code: 'S0211', token: ':'});
        });
    });

    describe('[1,2,3]{"num": $}[true]', function () {
        it('should throw error', function () {
            expect(function () {
                var expr = jsonata('[1,2,3]{"num": $}[true]');
                expr.evaluate();
            }).to.throw()
                .to.deep.contain({position: 18, code: 'S0209'});
        });
    });

    describe('[1,2,3]{"num": $}{"num": $}', function () {
        it('should throw error', function () {
            expect(function () {
                var expr = jsonata('[1,2,3]{"num": $}{"num": $}');
                expr.evaluate();
            }).to.throw()
                .to.deep.contain({position: 18, code: 'S0210'});
        });
    });

    describe('Account.Order[0].Product;', function () {
        it('should throw error', function () {
            expect(function () {
                var expr = jsonata('Account.Order[0].Product;');
                expr.evaluate();
            }).to.throw()
                .to.deep.contain({position: 25, code: 'S0201'});
        });
    });


});


describe('Evaluator - array constructor', function () {

    describe('[]', function () {
        it('should return result object', function () {
            var expr = jsonata('[]');
            var result = expr.evaluate(testdata2);
            var expected = [];
            expect(result).to.deep.equal(expected);
        });
    });

    describe('[1]', function () {
        it('should return result object', function () {
            var expr = jsonata('[1]');
            var result = expr.evaluate(testdata2);
            var expected = [1];
            expect(result).to.deep.equal(expected);
        });
    });

    describe('[1, 2]', function () {
        it('should return result object', function () {
            var expr = jsonata('[1, 2]');
            var result = expr.evaluate(testdata2);
            var expected = [1, 2];
            expect(result).to.deep.equal(expected);
        });
    });

    describe('[1, 2,3]', function () {
        it('should return result object', function () {
            var expr = jsonata('[1, 2,3]');
            var result = expr.evaluate(testdata2);
            var expected = [1, 2, 3];
            expect(result).to.deep.equal(expected);
        });
    });

    describe('[1, 2, [3, 4]]', function () {
        it('should return result object', function () {
            var expr = jsonata('[1, 2, [3, 4]]');
            var result = expr.evaluate(testdata2);
            var expected = [1, 2, [3, 4]];
            expect(result).to.deep.equal(expected);
        });
    });

    describe('[1, "two", ["three", 4]]', function () {
        it('should return result object', function () {
            var expr = jsonata('[1, "two", ["three", 4]]');
            var result = expr.evaluate(testdata2);
            var expected = [1, "two", ["three", 4]];
            expect(result).to.deep.equal(expected);
        });
    });

    describe('[1, $two, ["three", $four]]', function () {
        it('should return result object', function () {
            var expr = jsonata('[1, $two, ["three", $four]]');
            expr.assign('two', 2);
            expr.assign('four', "four");
            var result = expr.evaluate(testdata2);
            var expected = [1, 2, ["three", "four"]];
            expect(result).to.deep.equal(expected);
        });
    });

    describe('["foo.bar", foo.bar, ["foo.baz", foo.blah.baz]]', function () {
        it('should return result object', function () {
            var expr = jsonata('["foo.bar", foo.bar, ["foo.baz", foo.blah.baz]]');
            var result = expr.evaluate(testdata1);
            var expected = ["foo.bar", 42, ["foo.baz", {"fud": "hello"}, {"fud": "world"}]];
            expect(result).to.deep.equal(expected);
        });
    });

    describe('[1, 2, 3][0]', function () {
        it('should return result object', function () {
            var expr = jsonata('[1, 2, 3][0]');
            var result = expr.evaluate(testdata2);
            var expected = 1;
            expect(result).to.deep.equal(expected);
        });
    });

    describe('[1, 2, [3, 4]][-1]', function () {
        it('should return result object', function () {
            var expr = jsonata('[1, 2, [3, 4]][-1]');
            var result = expr.evaluate(testdata2);
            var expected = [3, 4];
            expect(result).to.deep.equal(expected);
        });
    });

    describe('[1, 2, [3, 4]][-1][-1]', function () {
        it('should return result object', function () {
            var expr = jsonata('[1, 2, [3, 4]][-1][-1]');
            var result = expr.evaluate(testdata2);
            var expected = 4;
            expect(result).to.deep.equal(expected);
        });
    });

    describe('foo.blah.baz.[fud, fud]', function () {
        it('should return result object', function () {
            var expr = jsonata('foo.blah.baz.[fud, fud]');
            var result = expr.evaluate(testdata1);
            var expected = [["hello","hello"],["world","world"]];
            expect(result).to.deep.equal(expected);
        });
    });

    describe('foo.blah.baz.[[fud, fud]]', function () {
        it('should return result object', function () {
            var expr = jsonata('foo.blah.baz.[[fud, fud]]');
            var result = expr.evaluate(testdata1);
            var expected = [[["hello","hello"]],[["world","world"]]];
            expect(result).to.deep.equal(expected);
        });
    });

    describe('foo.blah.[baz].fud', function () {
        it('should return result object', function () {
            var expr = jsonata('foo.blah.[baz].fud');
            var result = expr.evaluate(testdata1a);
            var expected = "hello";
            expect(result).to.deep.equal(expected);
        });
    });

    describe('foo.blah.[baz, buz].fud', function () {
        it('should return result object', function () {
            var expr = jsonata('foo.blah.[baz, buz].fud');
            var result = expr.evaluate(testdata1a);
            var expected = ["hello", "world"];
            expect(result).to.deep.equal(expected);
        });
    });

    describe('[Address, Other."Alternative.Address"].City', function () {
        it('should return result object', function () {
            var expr = jsonata('[Address, Other."Alternative.Address"].City');
            var result = expr.evaluate(testdata4);
            var expected = ["Winchester", "London"];
            expect(result).to.deep.equal(expected);
        });
    });

    describe('[Address, Other.`Alternative.Address`].City', function () {
        it('should return result object', function () {
            var expr = jsonata('[Address, Other.`Alternative.Address`].City');
            var result = expr.evaluate(testdata4);
            var expected = ["Winchester", "London"];
            expect(result).to.deep.equal(expected);
        });
    });

    describe('[0,1,2,3,4,5,6,7,8,9][$ % 2 = 0]', function () {
        it('should return result object', function () {
            var expr = jsonata('[0,1,2,3,4,5,6,7,8,9][$ % 2 = 0]');
            var result = expr.evaluate(null);
            var expected = [0, 2, 4, 6, 8];
            expect(result).to.deep.equal(expected);
        });
    });

    describe('[1, 2, 3].$', function () {
        it('should return result object', function () {
            var expr = jsonata('[1, 2, 3].$');
            var result = expr.evaluate();
            var expected = [1,2,3];
            expect(result).to.deep.equal(expected);
        });
    });

    describe('[1, 2, 3].$', function () {
        it('should return result object', function () {
            var expr = jsonata('[1, 2, 3].$');
            var result = expr.evaluate([]);
            var expected = [1,2,3];
            expect(result).to.deep.equal(expected);
        });
    });

    describe('[1, 2, 3].$', function () {
        it('should return result object', function () {
            var expr = jsonata('[1, 2, 3].$');
            var result = expr.evaluate([4,5,6]);
            var expected = [1,2,3];
            expect(result).to.deep.equal(expected);
        });
    });

});

describe('Evaluator - range operator', function () {
    describe('[0..9]', function () {
        it('should return result object', function () {
            var expr = jsonata('[0..9]');
            var result = expr.evaluate(testdata1);
            var expected = [0, 1, 2, 3, 4, 5, 6, 7, 8, 9];
            expect(result).to.deep.equal(expected);
        });
    });

    describe('[0..9][$ % 2 = 0]', function () {
        it('should return result object', function () {
            var expr = jsonata('[0..9][$ % 2 = 0]');
            var result = expr.evaluate(testdata1);
            var expected = [0, 2, 4, 6, 8];
            expect(result).to.deep.equal(expected);
        });
    });

    describe('[0, 4..9, 20, 22]', function () {
        it('should return result object', function () {
            var expr = jsonata('[0, 4..9, 20, 22]');
            var result = expr.evaluate(testdata1);
            var expected = [0, 4, 5, 6, 7, 8, 9, 20, 22];
            expect(result).to.deep.equal(expected);
        });
    });

    describe('[5..2]', function () {
        it('should return result object', function () {
            var expr = jsonata('[5..2]');
            var result = expr.evaluate(testdata1);
            var expected = [];
            expect(result).to.deep.equal(expected);
        });
    });

    describe('[5..2, 2..5]', function () {
        it('should return result object', function () {
            var expr = jsonata('[5..2, 2..5]');
            var result = expr.evaluate(testdata1);
            var expected = [2, 3, 4, 5];
            expect(result).to.deep.equal(expected);
        });
    });

    describe('[-2..2]', function () {
        it('should return result object', function () {
            var expr = jsonata('[-2..2]');
            var result = expr.evaluate(testdata1);
            var expected = [-2, -1, 0, 1, 2];
            expect(result).to.deep.equal(expected);
        });
    });

    describe('[-2..2].($*$)', function () {
        it('should return result object', function () {
            var expr = jsonata('[-2..2].($*$)');
            var result = expr.evaluate(testdata1);
            var expected = [4, 1, 0, 1, 4];
            expect(result).to.deep.equal(expected);
        });
    });

    describe('[-2..blah]', function () {
        it('should return result object', function () {
            var expr = jsonata('[-2..blah]');
            var result = expr.evaluate();
            var expected = [];
            expect(result).to.deep.equal(expected);
        });
    });

    describe('[blah..5, 3, -2..blah]', function () {
        it('should return result object', function () {
            var expr = jsonata('[blah..5, 3, -2..blah]');
            var result = expr.evaluate();
            var expected = [3];
            expect(result).to.deep.equal(expected);
        });
    });

    describe('[1.1 .. 5]', function () {
        it('should throw error', function () {
            var expr = jsonata('[1.1 .. 5]');
            expect(function () {
                expr.evaluate();
            }).to.throw()
                .to.deep.contain({position: 7, code: 'T2003', token: '..', value: 1.1});
        });
    });

    describe('[1 .. 5.5]', function () {
        it('should throw error', function () {
            var expr = jsonata('[1 .. 5.5]');
            expect(function () {
                expr.evaluate();
            }).to.throw()
                .to.deep.contain({position: 5, code: 'T2004', token: '..', value: 5.5});
        });
    });

});

describe('Evaluator - object constructor', function () {
    describe('{}', function () {
        it('should return result object', function () {
            var expr = jsonata('{}');
            var result = expr.evaluate(testdata1);
            var expected = {};
            expect(result).to.deep.equal(expected);
        });
    });

    describe('{"key": "value"}', function () {
        it('should return result object', function () {
            var expr = jsonata('{"key": "value"}');
            var result = expr.evaluate(testdata1);
            var expected = {"key": "value"};
            expect(result).to.deep.equal(expected);
        });
    });

    describe('{"one": 1, "two": 2}', function () {
        it('should return result object', function () {
            var expr = jsonata('{"one": 1, "two": 2}');
            var result = expr.evaluate(testdata1);
            var expected = {"one": 1, "two": 2};
            expect(result).to.deep.equal(expected);
        });
    });

    describe('{"one": 1, "two": 2}.two', function () {
        it('should return result object', function () {
            var expr = jsonata('{"one": 1, "two": 2}.two');
            var result = expr.evaluate(testdata1);
            var expected = 2;
            expect(result).to.deep.equal(expected);
        });
    });

    describe('{"one": 1, "two": {"three": 3, "four": "4"}}', function () {
        it('should return result object', function () {
            var expr = jsonata('{"one": 1, "two": {"three": 3, "four": "4"}}');
            var result = expr.evaluate(testdata1);
            var expected = {"one": 1, "two": {"three": 3, "four": "4"}};
            expect(result).to.deep.equal(expected);
        });
    });

    describe('{"one": 1, "two": [3, "four"]}', function () {
        it('should return result object', function () {
            var expr = jsonata('{"one": 1, "two": [3, "four"]}');
            var result = expr.evaluate(testdata1);
            var expected = {"one": 1, "two": [3, "four"]};
            expect(result).to.deep.equal(expected);
        });
    });

    describe('{"test": ()}', function () {
        it('should return result object', function () {
            var expr = jsonata('{"test": ()}');
            var result = expr.evaluate(null);
            var expected = {};
            expect(result).to.deep.equal(expected);
        });
    });

    describe('blah.{}', function () {
        it('should return result object', function () {
            var expr = jsonata('blah.{}');
            var result = expr.evaluate(testdata1);
            var expected = undefined;
            expect(result).to.deep.equal(expected);
        });
    });

    describe('Account.Order{OrderID: Product."Product Name"}', function () {
        it('should return result object', function () {
            var expr = jsonata('Account.Order{OrderID: Product."Product Name"}');
            var result = expr.evaluate(testdata2);
            var expected = {"order103": ["Bowler Hat", "Trilby hat"], "order104": ["Bowler Hat", "Cloak"]};
            expect(result).to.deep.equal(expected);
        });
    });

    describe('Account.Order.{OrderID: Product."Product Name"}', function () {
        it('should return result object', function () {
            var expr = jsonata('Account.Order.{OrderID: Product."Product Name"}');
            var result = expr.evaluate(testdata2);
            var expected = [{"order103": ["Bowler Hat", "Trilby hat"]}, {"order104": ["Bowler Hat", "Cloak"]}];
            expect(result).to.deep.equal(expected);
        });
    });

    describe('Account.Order.Product{$string(ProductID): Price}', function () {
        it('should return result object', function () {
            var expr = jsonata('Account.Order.Product{$string(ProductID): Price}');
            var result = expr.evaluate(testdata2);
            var expected = {"345664": 107.99, "858236": 21.67, "858383": [34.45, 34.45]};
            expect(result).to.deep.equal(expected);
        });
    });

    describe('Account.Order.Product{$string(ProductID): (Price)[0]}', function () {
        it('should return result object', function () {
            var expr = jsonata('Account.Order.Product{$string(ProductID): (Price)[0]}');
            var result = expr.evaluate(testdata2);
            var expected = {"345664": 107.99, "858236": 21.67, "858383": 34.45};
            expect(result).to.deep.equal(expected);
        });
    });

    describe('Account.Order.Product.{$string(ProductID): Price}', function () {
        it('should return result object', function () {
            var expr = jsonata('Account.Order.Product.{$string(ProductID): Price}');
            var result = expr.evaluate(testdata2);
            var expected = [{"858383": 34.45}, {"858236": 21.67}, {"858383": 34.45}, {"345664": 107.99}];
            expect(result).to.deep.equal(expected);
        });
    });

    describe('Account.Order.Product{ProductID: "Product Name"}', function () {
        it('should throw error', function () {
            var expr = jsonata('Account.Order.Product{ProductID: "Product Name"}');
            expect(function () {
                expr.evaluate(testdata2);
            }).to.throw()
                .to.deep.contain({position: 22, code: 'T1003', value: 858383});
        });
    });

    describe('Account.Order.Product.{ProductID: "Product Name"}', function () {
        it('should throw error', function () {
            var expr = jsonata('Account.Order.Product.{ProductID: "Product Name"}');
            expect(function () {
                expr.evaluate(testdata2);
            }).to.throw()
                .to.deep.contain({position: 23, code: 'T1003', value: 858383});
        });
    });

    describe('Account.Order{OrderID: $sum(Product.(Price*Quantity))}', function () {
        it('should return result object', function () {
            var expr = jsonata('Account.Order{OrderID: $sum(Product.(Price*Quantity))}');
            var result = expr.evaluate(testdata2);
            var expected = {"order103": 90.57000000000001, "order104": 245.79000000000002};
            expect(result).to.deep.equal(expected);
        });
    });

    describe('Account.Order.{OrderID: $sum(Product.(Price*Quantity))}', function () {
        it('should return result object', function () {
            var expr = jsonata('Account.Order.{OrderID: $sum(Product.(Price*Quantity))}');
            var result = expr.evaluate(testdata2);
            var expected = [{"order103": 90.57000000000001}, {"order104": 245.79000000000002}];
            expect(result).to.deep.equal(expected);
        });
    });

    describe('Account.Order.Product{$."Product Name": Price, $."Product Name": Price}', function () {
        it('should return result object', function () {
            var expr = jsonata('Account.Order.Product{$."Product Name": Price, $."Product Name": Price}');
            var result = expr.evaluate(testdata2);
            var expected = {
                "Bowler Hat": [
                    34.45,
                    34.45,
                    34.45,
                    34.45
                ],
                "Trilby hat": [
                    21.67,
                    21.67
                ],
                "Cloak": [
                    107.99,
                    107.99
                ]
            };
            expect(result).to.deep.equal(expected);
        });
    });

    describe('Account.Order.Product{`Product Name`: Price, `Product Name`: Price}', function () {
        it('should return result object', function () {
            var expr = jsonata('Account.Order.Product{`Product Name`: Price, `Product Name`: Price}');
            var result = expr.evaluate(testdata2);
            var expected = {
                "Bowler Hat": [
                    34.45,
                    34.45,
                    34.45,
                    34.45
                ],
                "Trilby hat": [
                    21.67,
                    21.67
                ],
                "Cloak": [
                    107.99,
                    107.99
                ]
            };
            expect(result).to.deep.equal(expected);
        });
    });

    describe('Object & array transform', function () {
        it('should return result object', function () {
            var expr = jsonata('Account.Order{' +
              '  OrderID: {' +
              '    "TotalPrice":$sum(Product.(Price * Quantity)),' +
              '    "Items": Product."Product Name"' +
              '  }' +
              '}');
            var result = expr.evaluate(testdata2);
            var expected = {
                "order103": {
                    "TotalPrice": 90.57000000000001,
                    "Items": [
                        "Bowler Hat",
                        "Trilby hat"
                    ]
                },
                "order104": {
                    "TotalPrice": 245.79000000000002,
                    "Items": [
                        "Bowler Hat",
                        "Cloak"
                    ]
                }
            };
            expect(result).to.deep.equal(expected);
        });
    });

    describe('Invoice transformation', function () {
        it('should return result object', function () {
            var expr = jsonata('{' +
              '  "Order": Account.Order.{' +
              '      "ID": OrderID,' +
              '      "Product": Product.{' +
              '          "Name": $."Product Name",' +
              '          "SKU": ProductID,' +
              '          "Details": {' +
              '            "Weight": Description.Weight,' +
              '            "Dimensions": Description.(Width & " x " & Height & " x " & Depth)' +
              '          }' +
              '        },' +
              '      "Total Price": $sum(Product.(Price * Quantity))' +
              '    }' +
              '}');
            var result = expr.evaluate(testdata2);
            var expected = {
                "Order": [
                    {
                        "ID": "order103",
                        "Product": [
                            {
                                "Name": "Bowler Hat",
                                "SKU": 858383,
                                "Details": {
                                    "Weight": 0.75,
                                    "Dimensions": "300 x 200 x 210"
                                }
                            },
                            {
                                "Name": "Trilby hat",
                                "SKU": 858236,
                                "Details": {
                                    "Weight": 0.6,
                                    "Dimensions": "300 x 200 x 210"
                                }
                            }
                        ],
                        "Total Price": 90.57000000000001
                    },
                    {
                        "ID": "order104",
                        "Product": [
                            {
                                "Name": "Bowler Hat",
                                "SKU": 858383,
                                "Details": {
                                    "Weight": 0.75,
                                    "Dimensions": "300 x 200 x 210"
                                }
                            },
                            {
                                "Name": "Cloak",
                                "SKU": 345664,
                                "Details": {
                                    "Weight": 2,
                                    "Dimensions": "30 x 20 x 210"
                                }
                            }
                        ],
                        "Total Price": 245.79000000000002
                    }
                ]
            };
            expect(result).to.deep.equal(expected);
        });
    });

    describe('Invoice transformation - backticks', function () {
        it('should return result object', function () {
            var expr = jsonata('{' +
              '  "Order": Account.Order.{' +
              '      "ID": OrderID,' +
              '      "Product": Product.{' +
              '          "Name": `Product Name`,' +
              '          "SKU": ProductID,' +
              '          "Details": {' +
              '            "Weight": Description.Weight,' +
              '            "Dimensions": Description.(Width & " x " & Height & " x " & Depth)' +
              '          }' +
              '        },' +
              '      "Total Price": $sum(Product.(Price * Quantity))' +
              '    }' +
              '}');
            var result = expr.evaluate(testdata2);
            var expected = {
                "Order": [
                    {
                        "ID": "order103",
                        "Product": [
                            {
                                "Name": "Bowler Hat",
                                "SKU": 858383,
                                "Details": {
                                    "Weight": 0.75,
                                    "Dimensions": "300 x 200 x 210"
                                }
                            },
                            {
                                "Name": "Trilby hat",
                                "SKU": 858236,
                                "Details": {
                                    "Weight": 0.6,
                                    "Dimensions": "300 x 200 x 210"
                                }
                            }
                        ],
                        "Total Price": 90.57000000000001
                    },
                    {
                        "ID": "order104",
                        "Product": [
                            {
                                "Name": "Bowler Hat",
                                "SKU": 858383,
                                "Details": {
                                    "Weight": 0.75,
                                    "Dimensions": "300 x 200 x 210"
                                }
                            },
                            {
                                "Name": "Cloak",
                                "SKU": 345664,
                                "Details": {
                                    "Weight": 2,
                                    "Dimensions": "30 x 20 x 210"
                                }
                            }
                        ],
                        "Total Price": 245.79000000000002
                    }
                ]
            };
            expect(result).to.deep.equal(expected);
        });
    });

    describe('Phone{type: $join(number, ", "), "phone":number}', function () {
        it('should return result object', function () {
            var expr = jsonata('Phone{type: $join(number, ", "), "phone":number}');
            var result = expr.evaluate(testdata4);
            var expected = {
                "home": "0203 544 1234",
                "phone": [
                    "0203 544 1234",
                    "01962 001234",
                    "01962 001235",
                    "077 7700 1234"
                ],
                "office": "01962 001234, 01962 001235",
                "mobile": "077 7700 1234"
            };
            expect(result).to.be.deep.equal(expected);
        });
    });

});

describe('Evaluator - random non-existent paths', function () {
    describe('fdf', function () {
        it('should return result object', function () {
            var expr = jsonata('fdf');
            var result = expr.evaluate(testdata1);
            assert.equal(result, undefined);
        });
    });

    describe('fdf.ett', function () {
        it('should return result object', function () {
            var expr = jsonata('fdf.ett');
            var result = expr.evaluate(testdata1);
            assert.equal(result, undefined);
        });
    });

    describe('fdf.ett[10]', function () {
        it('should return result object', function () {
            var expr = jsonata('fdf.ett[10]');
            var result = expr.evaluate(testdata1);
            assert.equal(result, undefined);
        });
    });

    describe('fdf.ett[vc > 10]', function () {
        it('should return result object', function () {
            var expr = jsonata('fdf.ett[vc > 10]');
            var result = expr.evaluate(testdata1);
            assert.equal(result, undefined);
        });
    });

    describe('fdf.ett + 27', function () {
        it('should return result object', function () {
            var expr = jsonata('fdf.ett + 27');
            var result = expr.evaluate(testdata1);
            assert.equal(result, undefined);
        });
    });

    describe('$fdsd', function () {
        it('should return result object', function () {
            var expr = jsonata('$fdsd');
            var result = expr.evaluate(testdata1);
            assert.equal(result, undefined);
        });
    });

});

describe('Evaluator - Boolean expressions', function () {
    describe('true', function () {
        it('should return result object', function () {
            var expr = jsonata('true');
            var result = expr.evaluate(testdata1);
            var expected = true;
            expect(result).to.deep.equal(expected);
        });
    });

    describe('false', function () {
        it('should return result object', function () {
            var expr = jsonata('false');
            var result = expr.evaluate(testdata1);
            var expected = false;
            expect(result).to.deep.equal(expected);
        });
    });

    describe('false or false', function () {
        it('should return result object', function () {
            var expr = jsonata('false or false');
            var result = expr.evaluate(testdata1);
            var expected = false;
            expect(result).to.deep.equal(expected);
        });
    });

    describe('false or true', function () {
        it('should return result object', function () {
            var expr = jsonata('false or true');
            var result = expr.evaluate(testdata1);
            var expected = true;
            expect(result).to.deep.equal(expected);
        });
    });

    describe('true or false', function () {
        it('should return result object', function () {
            var expr = jsonata('true or false');
            var result = expr.evaluate(testdata1);
            var expected = true;
            expect(result).to.deep.equal(expected);
        });
    });

    describe('true or true', function () {
        it('should return result object', function () {
            var expr = jsonata('true or true');
            var result = expr.evaluate(testdata1);
            var expected = true;
            expect(result).to.deep.equal(expected);
        });
    });

    describe('false and false', function () {
        it('should return result object', function () {
            var expr = jsonata('false and false');
            var result = expr.evaluate(testdata1);
            var expected = false;
            expect(result).to.deep.equal(expected);
        });
    });

    describe('false and true', function () {
        it('should return result object', function () {
            var expr = jsonata('false and true');
            var result = expr.evaluate(testdata1);
            var expected = false;
            expect(result).to.deep.equal(expected);
        });
    });

    describe('true and false', function () {
        it('should return result object', function () {
            var expr = jsonata('true and false');
            var result = expr.evaluate(testdata1);
            var expected = false;
            expect(result).to.deep.equal(expected);
        });
    });

    describe('true and true', function () {
        it('should return result object', function () {
            var expr = jsonata('true and true');
            var result = expr.evaluate(testdata1);
            var expected = true;
            expect(result).to.deep.equal(expected);
        });
    });

    describe('$not(false)', function () {
        it('should return result object', function () {
            var expr = jsonata('$not(false)');
            var result = expr.evaluate(testdata1);
            var expected = true;
            expect(result).to.deep.equal(expected);
        });
    });

    describe('$not(true)', function () {
        it('should return result object', function () {
            var expr = jsonata('$not(true)');
            var result = expr.evaluate(testdata1);
            var expected = false;
            expect(result).to.deep.equal(expected);
        });
    });

    describe('and=1 and or=2', function () {
        it('should return result object', function () {
            var expr = jsonata('and=1 and or=2');
            var result = expr.evaluate({"and": 1, "or": 2});
            var expected = true;
            expect(result).to.deep.equal(expected);
        });
    });

    describe('and>1 or or<=2', function () {
        it('should return result object', function () {
            var expr = jsonata('and>1 or or<=2');
            var result = expr.evaluate({"and": 1, "or": 2});
            var expected = true;
            expect(result).to.deep.equal(expected);
        });
    });

    describe('and>1 or or!=2', function () {
        it('should return result object', function () {
            var expr = jsonata('and>1 or or!=2');
            var result = expr.evaluate({"and": 1, "or": 2});
            var expected = false;
            expect(result).to.deep.equal(expected);
        });
    });

    describe('and and and', function () {
        it('should return result object', function () {
            var expr = jsonata('and and and');
            var result = expr.evaluate({"and": 1, "or": 2});
            var expected = true;
            expect(result).to.deep.equal(expected);
        });

        describe('$[].content.origin.$lowercase(name)', function () {
            it('should return result object', function () {
                var expr = jsonata('$[].content.origin.$lowercase(name)');
                var result = expr.evaluate([{"content":{"origin":{"name":"fakeIntegrationName"}}}]);
                var expected = ["fakeintegrationname"];
                expect(result).to.deep.equal(expected);
            });
        });

    });
});

describe('Evaluator - null', function () {
    describe('null', function () {
        it('should return result object', function () {
            var expr = jsonata('null');
            var result = expr.evaluate(testdata1);
            var expected = null;
            expect(result).to.deep.equal(expected);
        });
    });

    describe('[null]', function () {
        it('should return result object', function () {
            var expr = jsonata('[null]');
            var result = expr.evaluate(testdata1);
            var expected = [null];
            expect(result).to.deep.equal(expected);
        });
    });

    describe('[null, null]', function () {
        it('should return result object', function () {
            var expr = jsonata('[null, null]');
            var result = expr.evaluate(testdata1);
            var expected = [null, null];
            expect(result).to.deep.equal(expected);
        });
    });

    describe('$not(null)', function () {
        it('should return result object', function () {
            var expr = jsonata('$not(null)');
            var result = expr.evaluate(testdata1);
            var expected = true;
            expect(result).to.deep.equal(expected);
        });
    });

    describe('null = null', function () {
        it('should return result object', function () {
            var expr = jsonata('null = null');
            var result = expr.evaluate(testdata1);
            var expected = true;
            expect(result).to.deep.equal(expected);
        });
    });

    describe('null != null', function () {
        it('should return result object', function () {
            var expr = jsonata('null != null');
            var result = expr.evaluate(testdata1);
            var expected = false;
            expect(result).to.deep.equal(expected);
        });
    });

    describe('{"true": true, "false":false, "null": null}', function () {
        it('should return result object', function () {
            var expr = jsonata('{"true": true, "false":false, "null": null}');
            var result = expr.evaluate(testdata1);
            var expected = {"true": true, "false": false, "null": null};
            expect(result).to.deep.equal(expected);
        });
    });

});

describe('Evaluator - Order-by', function () {
    describe('Account.Order.Product.Price^($)', function () {
        it('should return result object', function () {
            var expr = jsonata('Account.Order.Product.Price^($)');
            var result = expr.evaluate(testdata2);
            var expected = [21.67, 34.45, 34.45, 107.99];
            expect(result).to.deep.equal(expected);
        });
    });

    describe('Account.Order.Product.Price^(<$)', function () {
        it('should return result object', function () {
            var expr = jsonata('Account.Order.Product.Price^(<$)');
            var result = expr.evaluate(testdata2);
            var expected = [21.67, 34.45, 34.45, 107.99];
            expect(result).to.deep.equal(expected);
        });
    });

    describe('Account.Order.Product.Price^(>$)', function () {
        it('should return result object', function () {
            var expr = jsonata('Account.Order.Product.Price^(>$)');
            var result = expr.evaluate(testdata2);
            var expected = [107.99, 34.45, 34.45, 21.67];
            expect(result).to.deep.equal(expected);
        });
    });

    describe('Account.Order.Product^(Price).Description.Colour', function () {
        it('should return result object', function () {
            var expr = jsonata('Account.Order.Product^(Price).Description.Colour');
            var result = expr.evaluate(testdata2);
            var expected = ["Orange", "Purple", "Purple", "Black"];
            expect(result).to.deep.equal(expected);
        });
    });

    describe('Account.Order.Product^(Price).SKU', function () {
        it('should return result object', function () {
            var expr = jsonata('Account.Order.Product^(Price).SKU');
            var result = expr.evaluate(testdata2);
            var expected = ["0406634348", "0406654608", "040657863", "0406654603"];
            expect(result).to.deep.equal(expected);
        });
    });

    describe('Account.Order.Product^(Price * Quantity).Description.Colour', function () {
        it('should return result object', function () {
            var expr = jsonata('Account.Order.Product^(Price * Quantity).Description.Colour');
            var result = expr.evaluate(testdata2);
            var expected = ["Orange", "Purple", "Black", "Purple"];
            expect(result).to.deep.equal(expected);
        });
    });

    describe('Account.Order.Product^(Quantity, Description.Colour).Description.Colour', function () {
        it('should return result object', function () {
            var expr = jsonata('Account.Order.Product^(Quantity, Description.Colour).Description.Colour');
            var result = expr.evaluate(testdata2);
            var expected = ["Black", "Orange", "Purple", "Purple"];
            expect(result).to.deep.equal(expected);
        });
    });

    describe('Account.Order.Product^(Quantity, >Description.Colour).Description.Colour', function () {
        it('should return result object', function () {
            var expr = jsonata('Account.Order.Product^(Quantity, >Description.Colour).Description.Colour');
            var result = expr.evaluate(testdata2);
            var expected = ["Orange", "Black", "Purple", "Purple"];
            expect(result).to.deep.equal(expected);
        });
    });

    describe('Order-by term that matches undefined should send it to the end', function () {
        it('should return result object', function () {
            var clone = JSON.parse(JSON.stringify(testdata2));
            delete clone.Account.Order[0].Product[0].Price;
            var expr = jsonata('Account.Order.Product^(Price).SKU');
            var result = expr.evaluate(clone);
            var expected = ["0406634348", "040657863", "0406654603", "0406654608"];
            expect(result).to.deep.equal(expected);
        });
    });

    describe('Order-by term that matches undefined should send it to the end', function () {
        it('should return result object', function () {
            var clone = JSON.parse(JSON.stringify(testdata2));
            delete clone.Account.Order[0].Product[1].Price;
            var expr = jsonata('Account.Order.Product^(Price).SKU');
            var result = expr.evaluate(clone);
            var expected = ["0406654608", "040657863", "0406654603", "0406634348"];
            expect(result).to.deep.equal(expected);
        });
    });

    describe('Order-by term that matches undefined should send it to the end', function () {
        it('should return result object', function () {
            var clone = JSON.parse(JSON.stringify(testdata2));
            delete clone.Account.Order[0].Product[0].Price;
            delete clone.Account.Order[0].Product[1].Price;
            var expr = jsonata('Account.Order.Product^(Price).SKU');
            var result = expr.evaluate(clone);
            var expected = ["040657863", "0406654603", "0406654608", "0406634348"];
            expect(result).to.deep.equal(expected);
        });
    });

    describe('type mis-match in order-by term', function () {
        it('should return result object', function () {
            var clone = JSON.parse(JSON.stringify(testdata2));
            clone.Account.Order[0].Product[0].Price = "foo";
            expect(function () {
                var expr = jsonata('Account.Order.Product^(Price).SKU');
                expr.evaluate(clone);
            }).to.throw()
                .to.deep.contain({position: 22, code: 'T2007', value: "foo", value2: 21.67});
        });
    });

    describe('invalid types in order-by term', function () {
        it('should return result object', function () {
            var clone = JSON.parse(JSON.stringify(testdata2));
            clone.Account.Order[0].Product[0].Price = true;
            expect(function () {
                var expr = jsonata('Account.Order.Product^(Price).SKU');
                expr.evaluate(clone);
            }).to.throw()
                .to.deep.contain({position: 22, code: 'T2008', value: true});
        });
    });

    describe('invalid types in order-by term', function () {
        it('should return result object', function () {
            var clone = JSON.parse(JSON.stringify(testdata2));
            clone.Account.Order[0].Product[1].Price = null;
            expect(function () {
                var expr = jsonata('Account.Order.Product^(Price).SKU');
                expr.evaluate(clone);
            }).to.throw()
                .to.deep.contain({position: 22, code: 'T2008', value: null});
        });
    });
});

describe('Evaluator - Transform expressions', function () {
    describe('$ ~> |Account.Order.Product|{"Total":Price*Quantity},["Description", "SKU"]|', function () {
        it('should return result object', function () {
            var expr = jsonata('$ ~> |Account.Order.Product|{"Total":Price*Quantity},["Description", "SKU"]|');
            var result = expr.evaluate(testdata2);
            var expected = {
                "Account": {
                    "Account Name": "Firefly",
                    "Order": [
                        {
                            "OrderID": "order103",
                            "Product": [
                                {
                                    "Product Name": "Bowler Hat",
                                    "ProductID": 858383,
                                    "Price": 34.45,
                                    "Quantity": 2,
                                    "Total": 68.9
                                },
                                {
                                    "Product Name": "Trilby hat",
                                    "ProductID": 858236,
                                    "Price": 21.67,
                                    "Quantity": 1,
                                    "Total": 21.67
                                }
                            ]
                        },
                        {
                            "OrderID": "order104",
                            "Product": [
                                {
                                    "Product Name": "Bowler Hat",
                                    "ProductID": 858383,
                                    "Price": 34.45,
                                    "Quantity": 4,
                                    "Total": 137.8
                                },
                                {
                                    "ProductID": 345664,
                                    "Product Name": "Cloak",
                                    "Price": 107.99,
                                    "Quantity": 1,
                                    "Total": 107.99
                                }
                            ]
                        }
                    ]
                }
            };
            expect(result).to.deep.equal(expected);
        });
    });

    describe('$ ~> |Account.Order.Product|{"Total":Price*Quantity, "Price": Price * 1.2}|', function () {
        it('should return result object', function () {
            var expr = jsonata('$ ~> |Account.Order.Product|{"Total":Price*Quantity, "Price": Price * 1.2}|');
            var result = expr.evaluate(testdata2);
            var expected = {
                "Account": {
                    "Account Name": "Firefly",
                    "Order": [
                        {
                            "OrderID": "order103",
                            "Product": [
                                {
                                    "Product Name": "Bowler Hat",
                                    "ProductID": 858383,
                                    "SKU": "0406654608",
                                    "Description": {
                                        "Colour": "Purple",
                                        "Width": 300,
                                        "Height": 200,
                                        "Depth": 210,
                                        "Weight": 0.75
                                    },
                                    "Price": 41.34,
                                    "Quantity": 2,
                                    "Total": 68.9
                                },
                                {
                                    "Product Name": "Trilby hat",
                                    "ProductID": 858236,
                                    "SKU": "0406634348",
                                    "Description": {
                                        "Colour": "Orange",
                                        "Width": 300,
                                        "Height": 200,
                                        "Depth": 210,
                                        "Weight": 0.6
                                    },
                                    "Price": 26.004,
                                    "Quantity": 1,
                                    "Total": 21.67
                                }
                            ]
                        },
                        {
                            "OrderID": "order104",
                            "Product": [
                                {
                                    "Product Name": "Bowler Hat",
                                    "ProductID": 858383,
                                    "SKU": "040657863",
                                    "Description": {
                                        "Colour": "Purple",
                                        "Width": 300,
                                        "Height": 200,
                                        "Depth": 210,
                                        "Weight": 0.75
                                    },
                                    "Price": 41.34,
                                    "Quantity": 4,
                                    "Total": 137.8
                                },
                                {
                                    "ProductID": 345664,
                                    "SKU": "0406654603",
                                    "Product Name": "Cloak",
                                    "Description": {
                                        "Colour": "Black",
                                        "Width": 30,
                                        "Height": 20,
                                        "Depth": 210,
                                        "Weight": 2
                                    },
                                    "Price": 129.588,
                                    "Quantity": 1,
                                    "Total": 107.99
                                }
                            ]
                        }
                    ]
                }
            };
            expect(result).to.deep.equal(expected);
        });
    });

    describe('$ ~> |Account.Order.Product|{},"Description"|', function () {
        it('should return result object', function () {
            var expr = jsonata('$ ~> |Account.Order.Product|{},"Description"|');
            var result = expr.evaluate(testdata2);
            var expected = {
                "Account": {
                    "Account Name": "Firefly",
                    "Order": [
                        {
                            "OrderID": "order103",
                            "Product": [
                                {
                                    "Product Name": "Bowler Hat",
                                    "ProductID": 858383,
                                    "SKU": "0406654608",
                                    "Price": 34.45,
                                    "Quantity": 2
                                },
                                {
                                    "Product Name": "Trilby hat",
                                    "ProductID": 858236,
                                    "SKU": "0406634348",
                                    "Price": 21.67,
                                    "Quantity": 1
                                }
                            ]
                        },
                        {
                            "OrderID": "order104",
                            "Product": [
                                {
                                    "Product Name": "Bowler Hat",
                                    "ProductID": 858383,
                                    "SKU": "040657863",
                                    "Price": 34.45,
                                    "Quantity": 4
                                },
                                {
                                    "ProductID": 345664,
                                    "SKU": "0406654603",
                                    "Product Name": "Cloak",
                                    "Price": 107.99,
                                    "Quantity": 1
                                }
                            ]
                        }
                    ]
                }
            };
            expect(result).to.deep.equal(expected);
        });
    });

    describe('$ ~> |Account.Order.Product|nomatch,"Description"|', function () {
        it('should return result object', function () {
            var expr = jsonata('$ ~> |Account.Order.Product|nomatch,"Description"|');
            var result = expr.evaluate(testdata2);
            var expected = {
                "Account": {
                    "Account Name": "Firefly",
                    "Order": [
                        {
                            "OrderID": "order103",
                            "Product": [
                                {
                                    "Product Name": "Bowler Hat",
                                    "ProductID": 858383,
                                    "SKU": "0406654608",
                                    "Price": 34.45,
                                    "Quantity": 2
                                },
                                {
                                    "Product Name": "Trilby hat",
                                    "ProductID": 858236,
                                    "SKU": "0406634348",
                                    "Price": 21.67,
                                    "Quantity": 1
                                }
                            ]
                        },
                        {
                            "OrderID": "order104",
                            "Product": [
                                {
                                    "Product Name": "Bowler Hat",
                                    "ProductID": 858383,
                                    "SKU": "040657863",
                                    "Price": 34.45,
                                    "Quantity": 4
                                },
                                {
                                    "ProductID": 345664,
                                    "SKU": "0406654603",
                                    "Product Name": "Cloak",
                                    "Price": 107.99,
                                    "Quantity": 1
                                }
                            ]
                        }
                    ]
                }
            };
            expect(result).to.deep.equal(expected);
        });
    });

    describe('$ ~> |(Account.Order.Product)[0]|{"Description":"blah"}|', function () {
        it('should return result object', function () {
            var expr = jsonata('$ ~> |(Account.Order.Product)[0]|{"Description":"blah"}|');
            var result = expr.evaluate(testdata2);
            var expected = {
                "Account": {
                    "Account Name": "Firefly",
                    "Order": [
                        {
                            "OrderID": "order103",
                            "Product": [
                                {
                                    "Product Name": "Bowler Hat",
                                    "ProductID": 858383,
                                    "SKU": "0406654608",
                                    "Description": "blah",
                                    "Price": 34.45,
                                    "Quantity": 2
                                },
                                {
                                    "Product Name": "Trilby hat",
                                    "ProductID": 858236,
                                    "SKU": "0406634348",
                                    "Description": {
                                        "Colour": "Orange",
                                        "Width": 300,
                                        "Height": 200,
                                        "Depth": 210,
                                        "Weight": 0.6
                                    },
                                    "Price": 21.67,
                                    "Quantity": 1
                                }
                            ]
                        },
                        {
                            "OrderID": "order104",
                            "Product": [
                                {
                                    "Product Name": "Bowler Hat",
                                    "ProductID": 858383,
                                    "SKU": "040657863",
                                    "Description": {
                                        "Colour": "Purple",
                                        "Width": 300,
                                        "Height": 200,
                                        "Depth": 210,
                                        "Weight": 0.75
                                    },
                                    "Price": 34.45,
                                    "Quantity": 4
                                },
                                {
                                    "ProductID": 345664,
                                    "SKU": "0406654603",
                                    "Product Name": "Cloak",
                                    "Description": {
                                        "Colour": "Black",
                                        "Width": 30,
                                        "Height": 20,
                                        "Depth": 210,
                                        "Weight": 2
                                    },
                                    "Price": 107.99,
                                    "Quantity": 1
                                }
                            ]
                        }
                    ]
                }
            };
            expect(result).to.deep.equal(expected);
        });
    });

    describe('$ ~> |foo.bar|{"Description":"blah"}|', function () {
        it('should return result object', function () {
            var expr = jsonata('$ ~> |foo.bar|{"Description":"blah"}|');
            var result = expr.evaluate(testdata2);
            var expected = testdata2;
            expect(result).to.deep.equal(expected);
        });
    });

    describe('Account ~> |Order|{"Product":"blah"},nomatch|', function () {
        it('should return result object', function () {
            var expr = jsonata('Account ~> |Order|{"Product":"blah"},nomatch|');
            var result = expr.evaluate(testdata2);
            var expected = {
                "Account Name": "Firefly",
                "Order": [
                    {
                        "OrderID": "order103",
                        "Product": "blah"
                    },
                    {
                        "OrderID": "order104",
                        "Product": "blah"
                    }
                ]
            };
            expect(result).to.deep.equal(expected);
        });
    });

    describe('foo ~> |foo.bar|{"Description":"blah"}|', function () {
        it('should return result object', function () {
            var expr = jsonata('foo ~> |foo.bar|{"Description":"blah"}|');
            var result = expr.evaluate(testdata2);
            var expected = undefined;
            expect(result).to.deep.equal(expected);
        });
    });

    describe('transform expression with wrong insert/update type', function () {
        it('should throw error', function () {
            var expr = jsonata('Account ~> |Order|5|');
            expect(function () {
                expr.evaluate(testdata2);
            }).to.throw()
                .to.deep.contain({position: 19, code: 'T2011', value: 5});
        });
    });

    describe('transform expression with wrong delete type', function () {
        it('should throw error', function () {
            var expr = jsonata('Account ~> |Order|{},5|');
            expect(function () {
                expr.evaluate(testdata2);
            }).to.throw()
                .to.deep.contain({position: 22, code: 'T2012', value: 5});
        });
    });

    describe('transform expression with overridden $clone function', function () {
        it('should return result object', function () {
            var expr = jsonata('Account ~> |Order|{"Product":"blah"},nomatch|');
            var count = 0;
            expr.registerFunction('clone', function(arg) {
                count++;
                return JSON.parse(JSON.stringify(arg));
            });
            var result = expr.evaluate(testdata2);
            var expected = {
                "Account Name": "Firefly",
                "Order": [
                    {
                        "OrderID": "order103",
                        "Product": "blah"
                    },
                    {
                        "OrderID": "order104",
                        "Product": "blah"
                    }
                ]
            };
            expect(result).to.deep.equal(expected);
            expect(count).to.equal(1);
        });
    });
    describe('transform expression with overridden $clone value', function () {
        it('should throw error', function () {
            var expr = jsonata('( $clone := 5; $ ~> |Account.Order.Product|{"blah":"foo"}| )');
            expect(function () {
                expr.evaluate(testdata2);
            }).to.throw()
                .to.deep.contain({position: 21, code: 'T2013'});
        });
    });

});

describe('Evaluator - Conditional expressions', function () {
    describe('["Red"[$$="Bus"], "White"[$$="Police Car"]][0]', function () {
        it('should return result object', function () {
            var expr = jsonata('["Red"[$$="Bus"], "White"[$$="Police Car"]][0]');
            var result = expr.evaluate("Bus");
            var expected = "Red";
            expect(result).to.deep.equal(expected);
        });
    });

    describe('["Red"[$$="Bus"], "White"[$$="Police Car"]][0]', function () {
        it('should return result object', function () {
            var expr = jsonata('["Red"[$$="Bus"], "White"[$$="Police Car"]][0]');
            var result = expr.evaluate("Police Car");
            var expected = "White";
            expect(result).to.deep.equal(expected);
        });
    });

    describe('["Red"[$$="Bus"], "White"[$$="Police Car"]][0]', function () {
        it('should return result object', function () {
            var expr = jsonata('["Red"[$$="Bus"], "White"[$$="Police Car"]][0]');
            var result = expr.evaluate("Tuk tuk");
            var expected = undefined;
            expect(result).to.deep.equal(expected);
        });
    });

    describe('$lookup({"Bus": "Red", "Police Car": "White"}, $$)', function () {
        it('should return result object', function () {
            var expr = jsonata('$lookup({"Bus": "Red", "Police Car": "White"}, $$)');
            var result = expr.evaluate("Bus");
            var expected = "Red";
            expect(result).to.deep.equal(expected);
        });
    });

    describe('$lookup({"Bus": "Red", "Police Car": "White"}, $$)', function () {
        it('should return result object', function () {
            var expr = jsonata('$lookup({"Bus": "Red", "Police Car": "White"}, $$)');
            var result = expr.evaluate("Police Car");
            var expected = "White";
            expect(result).to.deep.equal(expected);
        });
    });

    describe('$lookup({"Bus": "Red", "Police Car": "White"}, $$)', function () {
        it('should return result object', function () {
            var expr = jsonata('$lookup({"Bus": "Red", "Police Car": "White"}, $$)');
            var result = expr.evaluate("Tuk tuk");
            var expected = undefined;
            expect(result).to.deep.equal(expected);
        });
    });

    describe('Account.Order.Product.(Price < 30 ? "Cheap"', function () {
        it('should return result object', function () {
            var expr = jsonata('Account.Order.Product.(Price < 30 ? "Cheap")');
            var result = expr.evaluate(testdata2);
            var expected = "Cheap";
            expect(result).to.deep.equal(expected);
        });
    });

    describe('Account.Order.Product.(Price < 30 ? "Cheap" : "Expensive")', function () {
        it('should return result object', function () {
            var expr = jsonata('Account.Order.Product.(Price < 30 ? "Cheap" : "Expensive")');
            var result = expr.evaluate(testdata2);
            var expected = ["Expensive", "Cheap", "Expensive", "Expensive"];
            expect(result).to.deep.equal(expected);
        });
    });

    describe('Account.Order.Product.(Price < 30 ? "Cheap" : Price < 100 ? "Expensive" : "Rip off")', function () {
        it('should return result object', function () {
            var expr = jsonata('Account.Order.Product.(Price < 30 ? "Cheap" : Price < 100 ? "Expensive" : "Rip off")');
            var result = expr.evaluate(testdata2);
            var expected = ["Expensive", "Cheap", "Expensive", "Rip off"];
            expect(result).to.deep.equal(expected);
        });
    });

});

describe('Evaluator - Lambda functions', function () {
    describe('function($x){$x*$x}(5)', function () {
        it('should return result object', function () {
            var expr = jsonata('function($x){$x*$x}(5)');
            var result = expr.evaluate(null);
            var expected = 25;
            expect(result).to.deep.equal(expected);
        });
    });

    describe('function($x){$x>5 ? "foo"}(6)', function () {
        it('should return result object', function () {
            var expr = jsonata('function($x){$x>5 ? "foo"}(6)');
            var result = expr.evaluate(null);
            var expected = 'foo';
            expect(result).to.deep.equal(expected);
        });
    });

    describe('function($x){$x>5 ? "foo"}(3)', function () {
        it('should return result object', function () {
            var expr = jsonata('function($x){$x>5 ? "foo"}(3)');
            var result = expr.evaluate(null);
            var expected = undefined;
            expect(result).to.deep.equal(expected);
        });
    });

    describe('($factorial:= function($x){$x <= 1 ? 1 : $x * $factorial($x-1)}; $factorial(4))', function () {
        it('should return result object', function () {
            var expr = jsonata('($factorial:= function($x){$x <= 1 ? 1 : $x * $factorial($x-1)}; $factorial(4))');
            var result = expr.evaluate(null);
            var expected = 24;
            expect(result).to.deep.equal(expected);
        });
    });

    describe('($fibonacci := function($x){$x <= 1 ? $x : $fibonacci($x-1) + $fibonacci($x-2)}; [1,2,3,4,5,6,7,8,9].$fibonacci($))', function () {
        it('should return result object', function () {
            var expr = jsonata('($fibonacci := function($x){$x <= 1 ? $x : $fibonacci($x-1) + $fibonacci($x-2)}; [1,2,3,4,5,6,7,8,9].$fibonacci($))');
            var result = expr.evaluate(null);
            var expected = [1, 1, 2, 3, 5, 8, 13, 21, 34];
            expect(result).to.deep.equal(expected);
        });
    });

    describe('($nth_price := function($n) { (Account.Order.Product.Price)[$n] }; $nth_price(1) )', function () {
        it('should return result object', function () {
            var expr = jsonata('($nth_price := function($n) { (Account.Order.Product.Price)[$n] }; $nth_price(1) )');
            var result = expr.evaluate(testdata2);
            var expected = 21.67;
            expect(result).to.deep.equal(expected);
        });
    });

    describe('mutually recursive - odd/even', function () {
        it('should return result object', function () {
            var expr = jsonata(
                '            (' +
              '              $even := function($n) { $n = 0 ? true : $odd($n-1) };' +
              '              $odd := function($n) { $n = 0 ? false : $even($n-1) };' +
              '              $even(82)' +
              '            )');
            var result = expr.evaluate();
            var expected = true;
            expect(result).to.deep.equal(expected);
        });
    });

    describe('mutually recursive - odd/even', function () {
        it('should return result object', function () {
            var expr = jsonata(
                '            (' +
              '              $even := function($n) { $n = 0 ? true : $odd($n-1) }; ' +
              '              $odd := function($n) { $n = 0 ? false : $even($n-1) }; ' +
              '              $even(65) )');
            var result = expr.evaluate();
            var expected = false;
            expect(result).to.deep.equal(expected);
        });
    });

    describe('mutually recursive - odd/even', function () {
        it('should return result object', function () {
            var expr = jsonata(
                '        (' +
                '          $even := function($n) { $n = 0 ? true : $odd($n-1) }; ' +
                '          $odd := function($n) { $n = 0 ? false : $even($n-1) }; ' +
                '          $odd(65) ' +
                '        )' );
            var result = expr.evaluate();
            var expected = true;
            expect(result).to.deep.equal(expected);
        });
    });

    describe('recursive - gcd', function () {
        it('should return result object', function () {
            var expr = jsonata(
                '(' +
              '  $gcd := λ($a, $b){$b = 0 ? $a : $gcd($b, $a%$b) };' +
              '  [$gcd(8,12), $gcd(9,12)]' +
              ')' );
            var result = expr.evaluate();
            var expected = [4,3];
            expect(result).to.deep.equal(expected);
        });
    });

    describe('range', function () {
        it('should return result object', function () {
            var expr = jsonata(
                '(' +
                '  $range := function($start, $end, $step) { (' +
                '    $step:=($step?$step:1);' +
                '    $start+$step > $end ? $start : $append($start, $range($start+$step, $end, $step)) ' +
                '  )};' +
                '  $range(0,15)' +
                ')' +
                '        '
            );
            var result = expr.evaluate();
            var expected = [0, 1, 2, 3, 4, 5, 6, 7, 8, 9, 10, 11, 12, 13, 14, 15];
            expect(result).to.deep.equal(expected);
        });
    });

    describe('range', function () {
        it('should return result object', function () {
            var expr = jsonata(
                '(' +
                '  $range := function($start, $end, $step) { (' +
                '      $step:=($step?$step:1);  ' +
                '      $start+$step > $end ? $start : $append($start, $range($start+$step, $end, $step)) ' +
                '  )};' +
                '  $range(0,15,2)' +
                ')' +
                '        '
            );
            var result = expr.evaluate();
            var expected = [0, 2, 4, 6, 8, 10, 12, 14];
            expect(result).to.deep.equal(expected);
        });
    });

});

describe('Evaluator - Tail recursion', function () {
    describe('empty function body', function () {
        it('should return result object', function () {
            var expr = jsonata(
                '            (' +
              '              $f := function($n){()};' +
              '              $f(1)' +
              '            ) ' );
            var result = expr.evaluate();
            var expected = undefined;
            expect(result).to.deep.equal(expected);
        });
    });

    describe('factorial non-tail call', function () {
        it('should return result object', function () {
            var expr = jsonata(
                '(' +
              '  $factorial := function($n){$n = 0 ? 1 : $n * $factorial($n - 1)};' +
              '  $factorial(99)' +
              ')             ');
            timeboxExpression(expr, 1000, 302);
            var result = expr.evaluate();
            var expected = 9.33262154439441e+155;
            expect(result).to.deep.equal(expected);
        });
    });

    describe('factorial non-tail - stack overflow', function () {
        it('should return result object', function () {
            expect(function () {
                var expr = jsonata(
                    '(' +
                  '  $factorial := function($n){$n = 0 ? 1 : $n * $factorial($n - 1)};' +
                  '  $factorial(100)' +
                  ')             ');
                timeboxExpression(expr, 1000, 302);
                expr.evaluate();
            }).to.throw()
                .to.deep.contain({position: 81, code: 'U1001'});
        });
    });

    describe('factorial tail recursive', function () {
        it('should return result object', function () {
            var expr = jsonata(
                '(' +
              '  $factorial := function($n){(' +
              '    $iter := function($n, $acc) {' +
              '      $n = 0 ? $acc : $iter($n - 1, $n * $acc)' +
              '    };' +
              '    $iter($n, 1)' +
              '  )};' +
              '  $factorial(5)' +
              ') ' +
              '');
            var result = expr.evaluate();
            var expected = 120;
            expect(result).to.deep.equal(expected);
        });
    });

    describe('factorial tail recursive', function () {
        it('should return result object', function () {
            var expr = jsonata(
                '(' +
              '  $factorial := function($n){(' +
              '    $iter := function($n, $acc) {' +
              '      $n = 0 ? $acc : $iter($n - 1, $n * $acc)' +
              '    };' +
              '    $iter($n, 1)' +
              '  )};' +
              '  $factorial(150)' +
              ') ' +
              '');
            var result = expr.evaluate();
            var expected = 5.7133839564458575e+262;
            expect(result).to.deep.equal(expected);
        });
    });

    describe('stack overflow - infinite recursive function - non-tail call', function () {
        it('should throw error', function () {
            expect(function () {
                var expr = jsonata(
                    '(' +
                  '  $inf := function($n){$n+$inf($n-1)};' +
                  '  $inf(5)' +
                  ')' );
                timeboxExpression(expr, 1000, 300);
                expr.evaluate();
            }).to.throw()
                .to.deep.contain({position: 46, code: 'U1001'});
        });
    });

    describe('stack overflow - infinite recursive function - tail call', function () {
        this.timeout(5000);
        it('should throw error', function () {
            expect(function () {
                var expr = jsonata(
                    '(' +
                  '  $inf := function(){$inf()};' +
                  '  $inf()' +
                  ')' );
                timeboxExpression(expr, 1000, 500);
                expr.evaluate();
            }).to.throw()
                .to.deep.contain({position: 37, code: 'U1001'});
        });
    });

    describe('mutually recursive - odd/even, tail calls', function () {
        this.timeout(10000);
        it('should return result object', function () {
            var expr = jsonata(
                '        (' +
                '          $even := function($n) { $n = 0 ? true : $odd($n-1) }; ' +
                '          $odd := function($n) { $n = 0 ? false : $even($n-1) }; ' +
                '          $odd(6555) ' +
                '        )' );
            timeboxExpression(expr, 9000, 500);
            var result = expr.evaluate();
            var expected = true;
            expect(result).to.deep.equal(expected);
        });
    });

});

describe('Evaluator - Higher order functions', function () {
    describe('($twice:=function($f){function($x){$f($f($x))}}; $add3:=function($y){$y+3}; $add6:=$twice($add3); $add6(7))', function () {
        it('should return result object', function () {
            var expr = jsonata('($twice:=function($f){function($x){$f($f($x))}}; $add3:=function($y){$y+3}; $add6:=$twice($add3); $add6(7))');
            var result = expr.evaluate(null);
            var expected = 13;
            expect(result).to.deep.equal(expected);
        });
    });

    describe('Y-combinator: factorial(6)', function () {
        it('should return result object', function () {
            var expr = jsonata('λ($f) { λ($x) { $x($x) }( λ($g) { $f( (λ($a) {$g($g)($a)}))})}(λ($f) { λ($n) { $n < 2 ? 1 : $n * $f($n - 1) } })(6)');
            var result = expr.evaluate(null);
            var expected = 720;
            expect(result).to.deep.equal(expected);
        });
    });

    describe('Y-combinator: fibonacci(6)', function () {
        it('should return result object', function () {
            var expr = jsonata('λ($f) { λ($x) { $x($x) }( λ($g) { $f( (λ($a) {$g($g)($a)}))})}(λ($f) { λ($n) { $n <= 1 ? $n : $f($n-1) + $f($n-2) } })(6) ');
            var result = expr.evaluate(null);
            var expected = 8;
            expect(result).to.deep.equal(expected);
        });
    });

});

describe('Evaluator - Block expressions', function () {
    describe('()', function () {
        it('should return result object', function () {
            var expr = jsonata('()');
            var result = expr.evaluate(null);
            var expected = undefined;
            expect(result).to.deep.equal(expected);
        });
    });

    describe('(1; 2; 3)', function () {
        it('should return result object', function () {
            var expr = jsonata('(1; 2; 3)');
            var result = expr.evaluate(null);
            var expected = 3;
            expect(result).to.deep.equal(expected);
        });
    });

    describe('(1; 2; 3;)', function () {
        it('should return result object', function () {
            var expr = jsonata('(1; 2; 3;)');
            var result = expr.evaluate(null);
            var expected = 3;
            expect(result).to.deep.equal(expected);
        });
    });

    describe('($a:=1; $b:=2; $c:=($a:=4; $a+$b); $a+$c)', function () {
        it('should return result object', function () {
            var expr = jsonata('($a:=1; $b:=2; $c:=($a:=4; $a+$b); $a+$c)');
            var result = expr.evaluate(null);
            var expected = 7;
            expect(result).to.deep.equal(expected);
        });
    });

    describe('Account.Order.Product.($var1 := Price ; $var2:=Quantity; $var1 * $var2)', function () {
        it('should return result object', function () {
            var expr = jsonata('Account.Order.Product.($var1 := Price ; $var2:=Quantity; $var1 * $var2)');
            var result = expr.evaluate(testdata2);
            var expected = [68.9, 21.67, 137.8, 107.99];
            expect(result).to.deep.equal(expected);
        });
    });

    describe('Function returning object', function () {
        it('should return result object', function () {
            var expr = jsonata(
                '(' +
              '  $func := function($arg) {$arg.Account.Order[0].OrderID};' +
              '  $func($)' +
              ')');
            var result = expr.evaluate(testdata2);
            var expected = 'order103';
            expect(result).to.deep.equal(expected);
        });
    });

    describe('Function returning object', function () {
        it('should return result object', function () {
            var expr = jsonata(
                '(' +
              '  $func := function($arg) {$arg.Account.Order[0]};' +
              '  $func($).OrderID' +
              ')' );
            var result = expr.evaluate(testdata2);
            var expected = 'order103';
            expect(result).to.deep.equal(expected);
        });
    });

});

describe('Evaluator - Closures', function () {
    describe('Close input data', function () {
        it('should return result object', function () {
            var expr = jsonata(
                'Account.(' +
                '  $AccName := function() { $."Account Name" };' +
                '  Order[OrderID = "order104"].Product{' +
                '    "Account": $AccName(),' +
                '    "SKU-" & $string(ProductID): $."Product Name"' +
                '  } ' +
                ')' +
                ''
            );
            var result = expr.evaluate(testdata2);
            var expected = {
                "Account": "Firefly",
                "SKU-858383": "Bowler Hat",
                "SKU-345664": "Cloak"
            };
            expect(result).to.deep.equal(expected);
        });
    });

    describe('Close input data - backticks', function () {
        it('should return result object', function () {
            var expr = jsonata(
                'Account.(' +
                '  $AccName := function() { `Account Name` };' +
                '  Order[OrderID = "order104"].Product{' +
                '    "Account": $AccName(),' +
                '    "SKU-" & $string(ProductID): `Product Name`' +
                '  } ' +
                ')' +
                ''
            );
            var result = expr.evaluate(testdata2);
            var expected = {
                "Account": "Firefly",
                "SKU-858383": "Bowler Hat",
                "SKU-345664": "Cloak"
            };
            expect(result).to.deep.equal(expected);
        });
    });

});

describe('Evaluator - Partial function application', function () {
    describe('Single arg PFA - currying', function () {
        it('should return result object', function () {
            var expr = jsonata(
                '(' +
                '  $add := function($x, $y){$x+$y};' +
                '  $add2 := $add(?, 2);' +
                '  $add2(3)' +
                ')' +
                ''
            );
            var result = expr.evaluate(testdata2);
            var expected = 5;
            expect(result).to.deep.equal(expected);
        });
    });

    describe('Single arg PFA - currying', function () {
        it('should return result object', function () {
            var expr = jsonata(
                '(' +
                '  $add := function($x, $y){$x+$y};' +
                '  $add2 := $add(2, ?);' +
                '  $add2(4)' +
                ')' +
                ''
            );
            var result = expr.evaluate(testdata2);
            var expected = 6;
            expect(result).to.deep.equal(expected);
        });
    });

    describe('PFA - native functions', function () {
        it('should return result object', function () {
            var expr = jsonata(
                '(' +
                '  $firstn := $substring(?, 0, ?);' +
                '  $first5 := $firstn(?, 5);' +
                '  $first5("Hello World")' +
                ')'
            );
            var result = expr.evaluate(testdata2);
            var expected = 'Hello';
            expect(result).to.deep.equal(expected);
        });
    });

    describe('PFA - on a non-function', function () {
        it('should throw error', function () {
            var expr = jsonata('substring(?, 0, ?)');
            expect(function () {
                expr.evaluate(expr);
            }).to.throw()
                .to.deep.contain({position: 10, code: 'T1007', token: 'substring'});
        });
    });

    describe('PFA - on a non-function', function () {
        it('should throw error', function () {
            var expr = jsonata('unknown(?)');
            expect(function () {
                expr.evaluate(expr);
            }).to.throw()
                .to.deep.contain({position: 8, code: 'T1008', token: 'unknown'});
        });
    });

    describe('Partially apply user-defined Javascript function', function () {
        it('should return result object', function () {
            var expr = jsonata(
                '(' +
              '  $firstn := $substr(?, 0, ?);' +
              '  $first5 := $firstn(?, 5);' +
              '  $first5("Hello World")' +
              ')'
            );
            expr.assign('substr', function(str, start, len) {
                return str.substr(start, len);
            });
            var result = expr.evaluate(testdata2);
            var expected = 'Hello';
            expect(result).to.deep.equal(expected);
        });
    });


});


describe('HOF - map', function () {
    describe('square all numbers in an array', function () {
        it('should return result object', function () {
            var expr = jsonata(
                '(' +
              '  $data := {' +
              '    "one": [1,2,3,4,5],' +
              '    "two": [5,4,3,2,1]' +
              '  };' +
              '  $add := function($x){$x*$x};' +
              '  $map($data.one, $add) ' +
              ')  ');
            var result = expr.evaluate(null);
            var expected = [1, 4, 9, 16, 25];
            expect(result).to.deep.equal(expected);
        });
    });

    describe('map with only function arg', function () {
        it('should return result object', function () {
            var expr = jsonata(
                '(' +
              '  $data := {' +
              '    "one": [1,2,3,4,5],' +
              '    "two": [5,4,3,2,1]' +
              '  };' +
              '  $add := function($x){$x*$x};' +
              '  $map($add) ' +
              ')  ');
            expect(function () {
                expr.evaluate();
            }).to.throw()
                .to.deep.contain({position: 99, code: 'T0410', token: 'map', index: 2});
        });
    });

    describe('map string function', function () {
        it('should return result object', function () {
            var expr = jsonata('$map([1,2,3], $string)');
            var result = expr.evaluate(null);
            var expected = ['1','2','3'];
            expect(result).to.deep.equal(expected);
        });
    });

    describe('map a function with index parameter', function () {
        it('should return result object', function () {
            var expr = jsonata('Account.Order.Product ~> $map(λ($prod, $index) { $index+1 & ": " & $prod."Product Name" })');
            var result = expr.evaluate(testdata2);
            var expected = [
                "1: Bowler Hat",
                "2: Trilby hat",
                "3: Bowler Hat",
                "4: Cloak"
            ];
            expect(result).to.deep.equal(expected);
        });
    });

    describe('map a function with index and array parameters', function () {
        it('should return result object', function () {
            var expr = jsonata('Account.Order.Product ~> $map(λ($prod, $index, $arr) { $index+1 & "/" & $count($arr) & ": " & $prod."Product Name" })');
            var result = expr.evaluate(testdata2);
            var expected = [
                "1/4: Bowler Hat",
                "2/4: Trilby hat",
                "3/4: Bowler Hat",
                "4/4: Cloak"
            ];
            expect(result).to.deep.equal(expected);
        });
    });

    describe('map a user-defined Javascript function', function () {
        it('should return result object', function () {
            var expr = jsonata('$map([1,4,9,16], $squareroot)');
            expr.assign('squareroot', function(num) {
                return Math.sqrt(num);
            });
            var result = expr.evaluate(testdata2);
            var expected = [1,2,3,4];
            expect(result).to.deep.equal(expected);
        });
    });

    describe('map a user-defined Javascript function with signature', function () {
        it('should return result object', function () {
            var expr = jsonata('$map([1,4,9,16], $squareroot)');
            expr.registerFunction('squareroot', function(num) {
                return Math.sqrt(num);
            }, '<n:n>');
            var result = expr.evaluate(testdata2);
            var expected = [1,2,3,4];
            expect(result).to.deep.equal(expected);
        });
    });
    describe('map a user-defined Javascript function with undefined signature', function () {
        it('should return result object', function () {
            var expr = jsonata('$map([1,4,9,16], $squareroot)');
            expr.registerFunction('squareroot', function(num) {
                return Math.sqrt(num);
            });
            var result = expr.evaluate(testdata2);
            var expected = [1,2,3,4];
            expect(result).to.deep.equal(expected);
        });
    });

    describe('map function with predicate - remove undefined', function () {
        it('should return result object', function () {
            var expr = jsonata('$map(Phone, function($v, $i) {$i[$v.type="office"]})');
            var result = expr.evaluate(testdata4);
            var expected = [1,2];
            expect(result).to.deep.equal(expected);
        });
    });

    describe('map function with condition - remove undefined', function () {
        it('should return result object', function () {
            var expr = jsonata('$map(Phone, function($v, $i) {$v.type="office" ? $i})');
            var result = expr.evaluate(testdata4);
            var expected = [1,2];
            expect(result).to.deep.equal(expected);
        });
    });

    describe('map function with condition', function () {
        it('should return result object', function () {
            var expr = jsonata('$map(Phone, function($v, $i) {$v.type="office" ? $i: null})');
            var result = expr.evaluate(testdata4);
            var expected = [null, 1, 2, null];
            expect(result).to.deep.equal(expected);
        });
    });

    describe('map function with undefined input', function () {
        it('should return result object', function () {
            var expr = jsonata('$map(Phone, function($v, $i) {$v.type="office" ? $i: null})');
            var result = expr.evaluate(testdata2);
            var expected = undefined;
            expect(result).to.deep.equal(expected);
        });
    });

});

describe('HOF - filter', function () {
    describe('find most expensive book', function () {
        it('should return result object', function () {
            var expr = jsonata('(library.books~>$filter(λ($v, $i, $a) {$v.price = $max($a.price)})).isbn');
            var result = expr.evaluate(testdata5);
            var expected = "9780262510875";
            expect(result).to.deep.equal(expected);
        });
    });

    describe('filter nothing', function () {
        it('should return result object', function () {
            var expr = jsonata('nothing~>$filter(λ($v, $i, $a) {$v.price = $max($a.price)})');
            var result = expr.evaluate(testdata5);
            var expected = undefined;
            expect(result).to.deep.equal(expected);
        });
    });

});

describe('HOF - zip/map', function () {
    describe('zip combining two arrays', function () {
        it('should return result object', function () {
            var expr = jsonata(
                '(' +
              '  $data := {' +
              '    "one": [1,2,3,4,5],' +
              '    "two": [5,4,3,2,1]' +
              '  };' +
              '  $map($zip($data.one, $data.two), $sum)' +
              ') ');
            var result = expr.evaluate(null);
            var expected = [6, 6, 6, 6, 6];
            expect(result).to.deep.equal(expected);
        });
    });

    describe('zip combining two arrays', function () {
        it('should return result object', function () {
            var expr = jsonata(
                '(' +
              '  $data := {' +
              '    "one": [1,2,3,4,5],' +
              '    "two": [5,4,3,2,1]' +
              '  };' +
              '  $data.$zip(one, two) ~> $map($sum)' +
              ') ');
            var result = expr.evaluate(null);
            var expected = [6, 6, 6, 6, 6];
            expect(result).to.deep.equal(expected);
        });
    });

    describe('zip combining two arrays', function () {
        it('should return result object', function () {
            var expr = jsonata(
                '(' +
              '  $data := {' +
              '    "one": [1],' +
              '    "two": [5]' +
              '  };' +
              '  $data[].$zip(one, two) ~> $map($sum)' +
              ') ');
            var result = expr.evaluate(null);
            var expected = [6];
            expect(result).to.deep.equal(expected);
        });
    });

    describe('zip combining two arrays', function () {
        it('should return result object', function () {
            var expr = jsonata(
                '(' +
              '  $data := {' +
              '    "one": 1,' +
              '    "two": 5' +
              '  };' +
              '  $data[].$zip(one, two) ~> $map($sum)' +
              ') ');
            var result = expr.evaluate(null);
            var expected = [6];
            expect(result).to.deep.equal(expected);
        });
    });

});

describe('HOF - reduce', function () {
    describe('sum numbers in an array', function () {
        it('should return result object', function () {
            var expr = jsonata(
                '(' +
              '  $seq := [1,2,3,4,5];' +
              '  $reduce($seq, function($x, $y){$x+$y})' +
              ') ');
            var result = expr.evaluate(null);
            var expected = 15;
            expect(result).to.deep.equal(expected);
        });
    });

    describe('join numbers in an array as a string', function () {
        it('should return result object', function () {
            var expr = jsonata("" +
              "(" +
              "  $concat := function($s){function($a, $b){$string($a) & $s & $string($b)}};" +
              "  $comma_join := $concat(' ... ');" +
              "  $reduce([1,2,3,4,5], $comma_join)" +
              ")" +
              "      ");
            var result = expr.evaluate(null);
            var expected = "1 ... 2 ... 3 ... 4 ... 5";
            expect(result).to.deep.equal(expected);
        });
    });

    describe('sum numbers in an array, with init', function () {
        it('should return result object', function () {
            var expr = jsonata(
                '(' +
              '  $seq := [1,2,3,4,5];' +
              '  $reduce($seq, function($x, $y){$x+$y}, 2)' +
              ')' );
            var result = expr.evaluate(null);
            var expected = 17;
            expect(result).to.deep.equal(expected);
        });
    });

    describe('sum numbers in an array, with init', function () {
        it('should return result object', function () {
            var expr = jsonata(
                '(' +
              '  $seq := 1;' +
              '  $reduce($seq, function($x, $y){$x+$y})' +
              ')' );
            var result = expr.evaluate(null);
            var expected = 1;
            expect(result).to.deep.equal(expected);
        });
    });

    describe('sum numbers in an array - singleton', function () {
        it('should return result object', function () {
            var expr = jsonata(
                '(' +
              '  $seq := 1;' +
              '  $reduce($seq, function($x, $y){$x+$y})' +
              ')' );
            var result = expr.evaluate(null);
            var expected = 1;
            expect(result).to.deep.equal(expected);
        });
    });

    describe('reduce with built-in function', function () {
        it('should return result object', function () {
            var expr = jsonata('$reduce(Account.Order.Product.Quantity, $append)');
            var result = expr.evaluate(testdata2);
            var expected = [2, 1, 4, 1];
            expect(result).to.deep.equal(expected);
        });
    });

    describe('reduce with undefined input', function () {
        it('should return result object', function () {
            var expr = jsonata('$reduce(Account.Order.Product.Quantity, $append)');
            var result = expr.evaluate(testdata4);
            var expected = undefined;
            expect(result).to.deep.equal(expected);
        });
    });

    describe('power function using reduce', function () {
        it('should return result object', function () {
            var expr = jsonata('($product := function($a, $b) { $a * $b };' +
              '$power := function($x, $n) { $n = 0 ? 1 : $reduce([1..$n].($x), $product) };' +
              '[0..5].$power(2, $)' +
              ')');
            var result = expr.evaluate();
            var expected = [1, 2, 4, 8, 16, 32];
            expect(result).to.deep.equal(expected);
        });
    });

    describe('reduce function with one argument', function () {
        it('should throw error', function () {
            var expr = jsonata(
                '(' +
              '  $seq := 1;' +
              '  $reduce($seq, function($x){$x})' +
              ')' );
            expect(function () {
                expr.evaluate();
            }).to.throw()
                .to.deep.contain({position: 23, code: 'D3050', index: 1});
        });
    });

});

describe('Regex', function () {
    describe('Construction', function () {
        describe('/ab/ ("ab")', function () {
            it('should return result object', function () {
                var expr = jsonata('/ab/ ("ab")');
                var result = expr.evaluate();
                var expected = {"match": "ab", "start": 0, "end": 2, "groups": []};
                expect(JSON.stringify(result)).to.equal(JSON.stringify(expected));
            });
        });

        describe('/ab/ ()', function () {
            it('should return result object', function () {
                var expr = jsonata('/ab/ ()');
                var result = expr.evaluate();
                var expected = undefined;
                expect(JSON.stringify(result)).to.equal(JSON.stringify(expected));
            });
        });

        describe('/ab+/ ("ababbabbcc")', function () {
            it('should return result object', function () {
                var expr = jsonata('/ab+/ ("ababbabbcc")');
                var result = expr.evaluate();
                var expected = {"match": "ab", "start": 0, "end": 2, "groups": []};
                expect(JSON.stringify(result)).to.equal(JSON.stringify(expected));
            });
        });

        describe('/a(b+)/ ("ababbabbcc")', function () {
            it('should return result object', function () {
                var expr = jsonata('/a(b+)/ ("ababbabbcc")');
                var result = expr.evaluate();
                var expected = {"match": "ab", "start": 0, "end": 2, "groups": ["b"]};
                expect(JSON.stringify(result)).to.equal(JSON.stringify(expected));
            });
        });

        describe('/a(b+)/ ("ababbabbcc").next()', function () {
            it('should return result object', function () {
                var expr = jsonata('/a(b+)/ ("ababbabbcc").next()');
                var result = expr.evaluate();
                var expected = {"match": "abb", "start": 2, "end": 5, "groups": ["bb"]};
                expect(JSON.stringify(result)).to.equal(JSON.stringify(expected));
            });
        });

        describe('/a(b+)/ ("ababbabbcc").next().next()', function () {
            it('should return result object', function () {
                var expr = jsonata('/a(b+)/ ("ababbabbcc").next().next()');
                var result = expr.evaluate();
                var expected = {"match": "abb", "start": 5, "end": 8, "groups": ["bb"]};
                expect(JSON.stringify(result)).to.equal(JSON.stringify(expected));
            });
        });

        describe('/a(b+)/ ("ababbabbcc").next().next().next()', function () {
            it('should return result object', function () {
                var expr = jsonata('/a(b+)/ ("ababbabbcc").next().next().next()');
                var result = expr.evaluate();
                var expected = undefined;
                expect(JSON.stringify(result)).to.equal(JSON.stringify(expected));
            });
        });

        describe('/a(b+)/i ("Ababbabbcc")', function () {
            it('should return result object', function () {
                var expr = jsonata('/a(b+)/i ("Ababbabbcc")');
                var result = expr.evaluate();
                var expected = {"match": "Ab", "start": 0, "end": 2, "groups": ["b"]};
                expect(JSON.stringify(result)).to.equal(JSON.stringify(expected));
            });
        });

        describe('empty regex', function () {
            it('should throw error', function () {
                expect(function () {
                    var expr = jsonata('//');
                    expr.evaluate();
                }).to.throw()
                    .to.deep.contain({position: 1, code: 'S0301'});
            });
        });

        describe('empty regex', function () {
            it('should throw error', function () {
                expect(function () {
                    var expr = jsonata('/');
                    expr.evaluate();
                }).to.throw()
                    .to.deep.contain({position: 1, code: 'S0302'});
            });
        });

    });

    describe('Functions - $match', function () {
        describe('$match("ababbabbcc",/ab/)', function () {
            it('should return result object', function () {
                var expr = jsonata('$match("ababbabbcc",/ab/)');
                var result = expr.evaluate();
                var expected = [{"match": "ab", "index": 0, "groups": []}, {
                    "match": "ab",
                    "index": 2,
                    "groups": []
                }, {"match": "ab", "index": 5, "groups": []}];
                expect(result).to.deep.equal(expected);
            });
        });

        describe('$match("ababbabbcc",/a(b+)/)', function () {
            it('should return result object', function () {
                var expr = jsonata('$match("ababbabbcc",/a(b+)/)');
                var result = expr.evaluate();
                var expected = [{"match": "ab", "index": 0, "groups": ["b"]}, {
                    "match": "abb",
                    "index": 2,
                    "groups": ["bb"]
                }, {"match": "abb", "index": 5, "groups": ["bb"]}];
                expect(result).to.deep.equal(expected);
            });
        });

        describe('$match("ababbabbcc",/a(b+)/, 1)', function () {
            it('should return result object', function () {
                var expr = jsonata('$match("ababbabbcc",/a(b+)/, 1)');
                var result = expr.evaluate();
                var expected = [{"match": "ab", "index": 0, "groups": ["b"]}];
                expect(result).to.deep.equal(expected);
            });
        });

        describe('$match("ababbabbcc",/a(b+)/, 0)', function () {
            it('should return result object', function () {
                var expr = jsonata('$match("ababbabbcc",/a(b+)/, 0)');
                var result = expr.evaluate();
                var expected = [];
                expect(result).to.deep.equal(expected);
            });
        });

        describe('$match(nothing,/a(xb+)/)', function () {
            it('should return result object', function () {
                var expr = jsonata('$match(nothing,/a(xb+)/)');
                var result = expr.evaluate();
                var expected = undefined;
                expect(result).to.deep.equal(expected);
            });
        });

        describe('$match("ababbabbcc",/a(xb+)/)', function () {
            it('should return result object', function () {
                var expr = jsonata('$match("ababbabbcc",/a(xb+)/)');
                var result = expr.evaluate();
                var expected = [];
                expect(result).to.deep.equal(expected);
            });
        });

        describe('$match("a, b, c, d", /ab/, -3)', function () {
            it('should throw error', function () {
                var expr = jsonata('$match("a, b, c, d", /ab/, -3)');
                expect(function () {
                    expr.evaluate();
                }).to.throw()
                    .to.deep.contain({position: 7, code: 'D3040', token: 'match', index: 3, value: -3});
            });
        });

        describe('$match("a, b, c, d", /ab/, null)', function () {
            it('should throw error', function () {
                var expr = jsonata('$match("a, b, c, d", /ab/, null)');
                expect(function () {
                    expr.evaluate();
                }).to.throw()
                    .to.deep.contain({position: 7, code: 'T0410', token: 'match', index: 3, value: null});
            });
        });

        describe('$match("a, b, c, d", /ab/, "2")', function () {
            it('should throw error', function () {
                var expr = jsonata('$match("a, b, c, d", /ab/, "2")');
                expect(function () {
                    expr.evaluate();
                }).to.throw()
                    .to.deep.contain({position: 7, code: 'T0410', token: 'match', index: 3, value: "2"});
            });
        });

        describe('$match("a, b, c, d", "ab")', function () {
            it('should throw error', function () {
                var expr = jsonata('$match("a, b, c, d", "ab")');
                expect(function () {
                    expr.evaluate();
                }).to.throw()
                    .to.deep.contain({position: 7, code: 'T0410', token: 'match', index: 2, value: "ab"});
            });
        });

        describe('$match("a, b, c, d", true)', function () {
            it('should throw error', function () {
                var expr = jsonata('$match("a, b, c, d", true)');
                expect(function () {
                    expr.evaluate();
                }).to.throw()
                    .to.deep.contain({position: 7, code: 'T0410', token: 'match', index: 2, value: true});
            });
        });

        describe('$match(12345, 3)', function () {
            it('should throw error', function () {
                var expr = jsonata('$match(12345, 3)');
                expect(function () {
                    expr.evaluate();
                }).to.throw()
                    .to.deep.contain({position: 7, code: 'T0410', token: 'match', index: 1, value: 12345});
            });
        });

        describe('$match(12345)', function () {
            it('should throw error', function () {
                var expr = jsonata('$match(12345)');
                expect(function () {
                    expr.evaluate();
                }).to.throw()
                    .to.deep.contain({position: 7, code: 'T0410', token: 'match', index: 1 });
            });
        });
    });

    describe('Functions - $split', function () {
        describe('$split("ababbxabbcc",/b+/)', function () {
            it('should return result object', function () {
                var expr = jsonata('$split("ababbxabbcc",/b+/)');
                var result = expr.evaluate();
                var expected = ["a", "a", "xa", "cc"];
                expect(result).to.deep.equal(expected);
            });
        });

        describe('$split("ababbxabbcc",/b+/, 2)', function () {
            it('should return result object', function () {
                var expr = jsonata('$split("ababbxabbcc",/b+/, 2)');
                var result = expr.evaluate();
                var expected = ["a", "a"];
                expect(result).to.deep.equal(expected);
            });
        });

        describe('$split("ababbxabbcc",/d+/)', function () {
            it('should return result object', function () {
                var expr = jsonata('$split("ababbxabbcc",/d+/)');
                var result = expr.evaluate();
                var expected = ["ababbxabbcc"];
                expect(result).to.deep.equal(expected);
            });
        });

    });

    describe('Functions - $contains', function () {
        describe('$contains("ababbxabbcc",/ab+/)', function () {
            it('should return result object', function () {
                var expr = jsonata('$contains("ababbxabbcc",/ab+/)');
                var result = expr.evaluate();
                var expected = true;
                expect(result).to.deep.equal(expected);
            });
        });

        describe('$contains("ababbxabbcc",/ax+/)', function () {
            it('should return result object', function () {
                var expr = jsonata('$contains("ababbxabbcc",/ax+/)');
                var result = expr.evaluate();
                var expected = false;
                expect(result).to.deep.equal(expected);
            });
        });

        describe('Account.Order.Product[$contains($."Product Name", /hat/)].ProductID', function () {
            it('should return result object', function () {
                var expr = jsonata('Account.Order.Product[$contains($."Product Name", /hat/)].ProductID');
                var result = expr.evaluate(testdata2);
                var expected = 858236;
                expect(result).to.deep.equal(expected);
            });
        });

        describe('Account.Order.Product[$contains($."Product Name", /hat/i)].ProductID', function () {
            it('should return result object', function () {
                var expr = jsonata('Account.Order.Product[$contains($."Product Name", /hat/i)].ProductID');
                var result = expr.evaluate(testdata2);
                var expected = [858383, 858236, 858383];
                expect(result).to.deep.equal(expected);
            });
        });

    });

    describe('Functions - $replace', function () {
        describe('$replace("ababbxabbcc",/b+/, "yy")', function () {
            it('should return result object', function () {
                var expr = jsonata('$replace("ababbxabbcc",/b+/, "yy")');
                var result = expr.evaluate();
                var expected = "ayyayyxayycc";
                expect(result).to.deep.equal(expected);
            });
        });

        describe('$replace("ababbxabbcc",/b+/, "yy", 2)', function () {
            it('should return result object', function () {
                var expr = jsonata('$replace("ababbxabbcc",/b+/, "yy", 2)');
                var result = expr.evaluate();
                var expected = "ayyayyxabbcc";
                expect(result).to.deep.equal(expected);
            });
        });

        describe('$replace("ababbxabbcc",/b+/, "yy", 0)', function () {
            it('should return result object', function () {
                var expr = jsonata('$replace("ababbxabbcc",/b+/, "yy", 0)');
                var result = expr.evaluate();
                var expected = "ababbxabbcc";
                expect(result).to.deep.equal(expected);
            });
        });

        describe('$replace("ababbxabbcc",/d+/, "yy")', function () {
            it('should return result object', function () {
                var expr = jsonata('$replace("ababbxabbcc",/d+/, "yy")');
                var result = expr.evaluate();
                var expected = "ababbxabbcc";
                expect(result).to.deep.equal(expected);
            });
        });

        describe('$replace("John Smith", /(\\w+)\\s(\\w+)/, "$2, $1")', function () {
            it('should return result object', function () {
                var expr = jsonata('$replace("John Smith", /(\\w+)\\s(\\w+)/, "$2, $1")');
                var result = expr.evaluate();
                var expected = "Smith, John";
                expect(result).to.deep.equal(expected);
            });
        });

        describe('$replace("265USD", /([0-9]+)USD/, "$$$1")', function () {
            it('should return result object', function () {
                var expr = jsonata('$replace("265USD", /([0-9]+)USD/, "$$$1")');
                var result = expr.evaluate();
                var expected = "$265";
                expect(result).to.deep.equal(expected);
            });
        });

        describe('$replace("265USD", /([0-9]+)USD/, "$w")', function () {
            it('should return result object', function () {
                var expr = jsonata('$replace("265USD", /([0-9]+)USD/, "$w")');
                var result = expr.evaluate();
                var expected = "$w";
                expect(result).to.deep.equal(expected);
            });
        });

        describe('$replace("265USD", /([0-9]+)USD/, "$0 -> $$$1")', function () {
            it('should return result object', function () {
                var expr = jsonata('$replace("265USD", /([0-9]+)USD/, "$0 -> $$$1")');
                var result = expr.evaluate();
                var expected = "265USD -> $265";
                expect(result).to.deep.equal(expected);
            });
        });

        describe('$replace("265USD", /([0-9]+)USD/, "$0$1$2")', function () {
            it('should return result object', function () {
                var expr = jsonata('$replace("265USD", /([0-9]+)USD/, "$0$1$2")');
                var result = expr.evaluate();
                var expected = "265USD265";
                expect(result).to.deep.equal(expected);
            });
        });

        describe('$replace("abcd", /(ab)|(a)/, "[1=$1][2=$2]")', function () {
            it('should return result object', function () {
                var expr = jsonata('$replace("abcd", /(ab)|(a)/, "[1=$1][2=$2]")');
                var result = expr.evaluate();
                var expected = "[1=ab][2=]cd";
                expect(result).to.deep.equal(expected);
            });
        });

        describe('$replace("abracadabra", /bra/, "*")', function () {
            it('should return result object', function () {
                var expr = jsonata('$replace("abracadabra", /bra/, "*")');
                var result = expr.evaluate();
                var expected = "a*cada*";
                expect(result).to.deep.equal(expected);
            });
        });

        describe('$replace("abracadabra", /a.*a/, "*")', function () {
            it('should return result object', function () {
                var expr = jsonata('$replace("abracadabra", /a.*a/, "*")');
                var result = expr.evaluate();
                var expected = "*";
                expect(result).to.deep.equal(expected);
            });
        });

        describe('$replace("abracadabra", /a.*?a/, "*")', function () {
            it('should return result object', function () {
                var expr = jsonata('$replace("abracadabra", /a.*?a/, "*")');
                var result = expr.evaluate();
                var expected = "*c*bra";
                expect(result).to.deep.equal(expected);
            });
        });

        describe('$replace("abracadabra", /a/, "")', function () {
            it('should return result object', function () {
                var expr = jsonata('$replace("abracadabra", /a/, "")');
                var result = expr.evaluate();
                var expected = "brcdbr";
                expect(result).to.deep.equal(expected);
            });
        });

        describe('$replace("abracadabra", /a(.)/, "a$1$1")', function () {
            it('should return result object', function () {
                var expr = jsonata('$replace("abracadabra", /a(.)/, "a$1$1")');
                var result = expr.evaluate();
                var expected = "abbraccaddabbra";
                expect(result).to.deep.equal(expected);
            });
        });

        describe('$replace("abracadabra", /.*?/, "$1")', function () {
            it('should return result object', function () {
                var expr = jsonata('$replace("abracadabra", /.*?/, "$1")');
                expect(function () {
                    expr.evaluate();
                }).to.throw()
                    .to.deep.contain({position: 9, code: 'D1004', token: "replace", value: ".*?"});
            });
        });

        describe('$replace("AAAA", /A+/, "b")', function () {
            it('should return result object', function () {
                var expr = jsonata('$replace("AAAA", /A+/, "b")');
                var result = expr.evaluate();
                var expected = "b";
                expect(result).to.deep.equal(expected);
            });
        });

        describe('$replace("AAAA", /A+?/, "b")', function () {
            it('should return result object', function () {
                var expr = jsonata('$replace("AAAA", /A+?/, "b")');
                var result = expr.evaluate();
                var expected = "bbbb";
                expect(result).to.deep.equal(expected);
            });
        });

        describe('$replace("darted", /^(.*?)d(.*)$/, "$1c$2")', function () {
            it('should return result object', function () {
                var expr = jsonata('$replace("darted", /^(.*?)d(.*)$/, "$1c$2")');
                var result = expr.evaluate();
                var expected = "carted";
                expect(result).to.deep.equal(expected);
            });
        });

        describe('$replace("abcdefghijklmno", /(a)(b)(c)(d)(e)(f)(g)(h)(i)(j)(k)(l)(m)/, "$8$5$12$12$18$123")', function () {
            it('should return result object', function () {
                var expr = jsonata('$replace("abcdefghijklmno", /(a)(b)(c)(d)(e)(f)(g)(h)(i)(j)(k)(l)(m)/, "$8$5$12$12$18$123")');
                var result = expr.evaluate();
                var expected = "hella8l3no";
                expect(result).to.deep.equal(expected);
            });
        });

        describe('$replace("abcdefghijklmno", /xyz/, "$8$5$12$12$18$123")', function () {
            it('should return result object', function () {
                var expr = jsonata('$replace("abcdefghijklmno", /xyz/, "$8$5$12$12$18$123")');
                var result = expr.evaluate();
                var expected = "abcdefghijklmno";
                expect(result).to.deep.equal(expected);
            });
        });

        describe('$replace("abcdefghijklmno", /ijk/, "$8$5$12$12$18$123")', function () {
            it('should return result object', function () {
                var expr = jsonata('$replace("abcdefghijklmno", /ijk/, "$8$5$12$12$18$123")');
                var result = expr.evaluate();
                var expected = "abcdefgh22823lmno";
                expect(result).to.deep.equal(expected);
            });
        });

        describe('$replace("abcdefghijklmno", /(ijk)/, "$8$5$12$12$18$123")', function () {
            it('should return result object', function () {
                var expr = jsonata('$replace("abcdefghijklmno", /(ijk)/, "$8$5$12$12$18$123")');
                var result = expr.evaluate();
                var expected = "abcdefghijk2ijk2ijk8ijk23lmno";
                expect(result).to.deep.equal(expected);
            });
        });

        describe('$replace("abcdefghijklmno", /ijk/, "$x")', function () {
            it('should return result object', function () {
                var expr = jsonata('$replace("abcdefghijklmno", /ijk/, "$x")');
                var result = expr.evaluate();
                var expected = "abcdefgh$xlmno";
                expect(result).to.deep.equal(expected);
            });
        });

        describe('$replace("abcdefghijklmno", /(ijk)/, "$x$")', function () {
            it('should return result object', function () {
                var expr = jsonata('$replace("abcdefghijklmno", /(ijk)/, "$x$")');
                var result = expr.evaluate();
                var expected = "abcdefgh$x$lmno";
                expect(result).to.deep.equal(expected);
            });
        });

        describe('Account.Order.Product.$replace($."Product Name", /hat/i, function($match) { "foo" })', function () {
            it('should return result object', function () {
                var expr = jsonata('Account.Order.Product.$replace($."Product Name", /hat/i, function($match) { "foo" })');
                var result = expr.evaluate(testdata2);
                var expected = ["Bowler foo", "Trilby foo", "Bowler foo", "Cloak"];
                expect(result).to.deep.equal(expected);
            });
        });

        describe('Account.Order.Product.$replace($."Product Name", /(h)(at)/i, function($match) { $uppercase($match.match) })', function () {
            it('should return result object', function () {
                var expr = jsonata('Account.Order.Product.$replace($."Product Name", /(h)(at)/i, function($match) { $uppercase($match.match) })');
                var result = expr.evaluate(testdata2);
                var expected = ["Bowler HAT", "Trilby HAT", "Bowler HAT", "Cloak"];
                expect(result).to.deep.equal(expected);
            });
        });

        describe('$replace("temperature = 68F today", /(-?\\d+(?:\\.\\d*)?)F\\b/, function($m) { ($number($m.groups[0]) - 32) * 5/9 & "C" })', function () {
            it('should return result object', function () {
                var expr = jsonata('$replace("temperature = 68F today", /(-?\\d+(?:\\.\\d*)?)F\\b/, function($m) { ($number($m.groups[0]) - 32) * 5/9 & "C" })');
                var result = expr.evaluate();
                var expected = "temperature = 20C today";
                expect(result).to.deep.equal(expected);
            });
        });

        describe('Account.Order.Product.$replace($."Product Name", /hat/i, function($match) { true })', function () {
            it('should return result object', function () {
                var expr = jsonata('Account.Order.Product.$replace($."Product Name", /hat/i, function($match) { true })');
                expect(function () {
                    expr.evaluate(testdata2);
                }).to.throw()
                    .to.deep.contain({position: 31, code: 'D3012', token: "replace", value: true});
            });
        });

        describe('Account.Order.Product.$replace($."Product Name", /hat/i, function($match) { 42 })', function () {
            it('should return result object', function () {
                var expr = jsonata('Account.Order.Product.$replace($."Product Name", /hat/i, function($match) { 42 })');
                expect(function () {
                    expr.evaluate(testdata2);
                }).to.throw()
                    .to.deep.contain({position: 31, code: 'D3012', token: "replace", value: 42});
            });
        });

    });

    describe('Functions - $base64encode', function () {
        describe('$base64encode("hello:world")', function () {
            it('should return result object', function () {
                var expr = jsonata('$base64encode("hello:world")');
                var result = expr.evaluate();
                var expected = "aGVsbG86d29ybGQ=";
                expect(result).to.deep.equal(expected);
            });
        });
        describe('$base64encode(undefined)', function () {
            it('should return result object', function () {
                var expr = jsonata('$base64encode()');
                var result = expr.evaluate();
                var expected = undefined;
                expect(result).to.deep.equal(expected);
            });
        });
    });

    describe('Functions - $base64decode', function () {
        describe('$base64decode("aGVsbG86d29ybGQ=")', function () {
            it('should return result object', function () {
                var expr = jsonata('$base64decode("aGVsbG86d29ybGQ=")');
                var result = expr.evaluate();
                var expected = "hello:world";
                expect(result).to.deep.equal(expected);
            });
        });
        describe('$base64decode(undefined)', function () {
            it('should return result object', function () {
                var expr = jsonata('$base64decode()');
                var result = expr.evaluate();
                var expected = undefined;
                expect(result).to.deep.equal(expected);
            });
        });
    });

});

describe('Evaluator - function application operator', function () {
    describe('Account.Order[0].OrderID ~> $uppercase()', function () {
        it('should return result object', function () {
            var expr = jsonata('Account.Order[0].OrderID ~> $uppercase()');
            var result = expr.evaluate(testdata2);
            var expected = "ORDER103";
            expect(result).to.deep.equal(expected);
        });
    });

    describe('Account.Order[0].OrderID ~> $uppercase() ~> $lowercase()', function () {
        it('should return result object', function () {
            var expr = jsonata('Account.Order[0].OrderID ~> $uppercase() ~> $lowercase()');
            var result = expr.evaluate(testdata2);
            var expected = "order103";
            expect(result).to.deep.equal(expected);
        });
    });

    describe('Account.Order.OrderID ~> $join()', function () {
        it('should return result object', function () {
            var expr = jsonata('Account.Order.OrderID ~> $join()');
            var result = expr.evaluate(testdata2);
            var expected = "order103order104";
            expect(result).to.deep.equal(expected);
        });
    });

    describe('Account.Order.OrderID ~> $join(", ")', function () {
        it('should return result object', function () {
            var expr = jsonata('Account.Order.OrderID ~> $join(", ")');
            var result = expr.evaluate(testdata2);
            var expected = "order103, order104";
            expect(result).to.deep.equal(expected);
        });
    });

    describe('Account.Order.Product.(Price * Quantity) ~> $sum()', function () {
        it('should return result object', function () {
            var expr = jsonata('Account.Order.Product.(Price * Quantity) ~> $sum()');
            var result = expr.evaluate(testdata2);
            var expected = 336.36;
            expect(result).to.deep.equal(expected);
        });
    });

    describe('( $uppertrim := $trim ~> $uppercase;  $uppertrim("   Hello    World   ") )', function () {
        it('should return result object', function () {
            var expr = jsonata('( $uppertrim := $trim ~> $uppercase;  $uppertrim("   Hello    World   ") )');
            var result = expr.evaluate();
            var expected = "HELLO WORLD";
            expect(result).to.deep.equal(expected);
        });
    });

    describe('"john@example.com" ~> $substringAfter("@") ~> $substringBefore(".") ', function () {
        it('should return result object', function () {
            var expr = jsonata('"john@example.com" ~> $substringAfter("@") ~> $substringBefore(".") ');
            var result = expr.evaluate();
            var expected = "example";
            expect(result).to.deep.equal(expected);
        });
    });

    describe('"" ~> $substringAfter("@") ~> $substringBefore(".") ', function () {
        it('should return result object', function () {
            var expr = jsonata('"" ~> $substringAfter("@") ~> $substringBefore(".") ');
            var result = expr.evaluate("test");
            var expected = "";
            expect(result).to.deep.equal(expected);
        });
    });

    describe('foo ~> $substringAfter("@") ~> $substringBefore(".") ', function () {
        it('should return result object', function () {
            var expr = jsonata('foo ~> $substringAfter("@") ~> $substringBefore(".") ');
            var result = expr.evaluate("test");
            var expected = undefined;
            expect(result).to.deep.equal(expected);
        });
    });

    describe('( $domain := $substringAfter(?,"@") ~> $substringBefore(?,"."); $domain("john@example.com") )', function () {
        it('should return result object', function () {
            var expr = jsonata('( $domain := $substringAfter(?,"@") ~> $substringBefore(?,"."); $domain("john@example.com") )');
            var result = expr.evaluate();
            var expected = "example";
            expect(result).to.deep.equal(expected);
        });
    });

    describe('( $square := function($x){$x*$x}; [1..5] ~> $map($square) ) ', function () {
        it('should return result object', function () {
            var expr = jsonata('( $square := function($x){$x*$x}; [1..5] ~> $map($square) ) ');
            var result = expr.evaluate();
            var expected = [1, 4, 9, 16, 25];
            expect(result).to.deep.equal(expected);
        });
    });

    describe('( $square := function($x){$x*$x}; [1..5] ~> $map($square) ~> $sum() ) ', function () {
        it('should return result object', function () {
            var expr = jsonata('( $square := function($x){$x*$x}; [1..5] ~> $map($square) ~> $sum() ) ');
            var result = expr.evaluate();
            var expected = 55;
            expect(result).to.deep.equal(expected);
        });
    });

    describe('Chaining 2 partially applied functions', function () {
        it('should return result object', function () {
            var expr = jsonata('(' +
              '$betweenBackets := $substringAfter(?, "(") ~> $substringBefore(?, ")");' +
              '$betweenBackets("test(foo)bar")' +
              ') ');
            var result = expr.evaluate();
            var expected = 'foo';
            expect(result).to.deep.equal(expected);
        });
    });

    describe('op chaining - reduce array of 2 functions', function () {
        it('should return result object', function () {
            var expr = jsonata('(' +
              '$square := function($x){$x*$x};' +
              '$chain := λ($f, $g){λ($x){$g($f($x))}};' +
              '$instructions := [$sum, $square];' +
              '$sumsq := $instructions ~> $reduce($chain);' +
              '[1..5] ~> $sumsq()' +
              ') ');
            var result = expr.evaluate();
            var expected = 225;
            expect(result).to.deep.equal(expected);
        });
    });

    describe('op chaining - reduce array of 3 functions', function () {
        it('should return result object', function () {
            var expr = jsonata('(' +
              '$square := function($x){$x*$x};' +
              '$chain := λ($f, $g){λ($x){ $x ~> $f ~> $g }};' +
              '$instructions := [$sum, $square, $string];' +
              '$sumsq := $instructions ~> $reduce($chain);' +
              '[1..5] ~> $sumsq()' +
              ') ');
            var result = expr.evaluate();
            var expected = "225";
            expect(result).to.deep.equal(expected);
        });
    });

    describe('op chaining - square the sum', function () {
        it('should return result object', function () {
            var expr = jsonata('(' +
              '$square := function($x){$x*$x};' +
              '$instructions := $sum ~> $square;' +
              '[1..5] ~> $instructions()' +
              ')  ');
            var result = expr.evaluate();
            var expected = 225;
            expect(result).to.deep.equal(expected);
        });
    });

    describe('op chaining - sum of squares', function () {
        it('should return result object', function () {
            var expr = jsonata('(' +
              '$square := function($x){$x*$x};' +
              '$sum_of_squares := $map(?, $square) ~> $sum;' +
              '[1..5] ~> $sum_of_squares()' +
              ')  ');
            var result = expr.evaluate();
            var expected = 55;
            expect(result).to.deep.equal(expected);
        });
    });

    describe('op chaining - map/reduce 2', function () {
        it('should return result object', function () {
            var expr = jsonata('(' +
              '$times := λ($x, $y) { $x * $y };' +
              '$product := $reduce(?, $times);' +
              '$square := function($x){$x*$x};' +
              '$product_of_squares := $map(?, $square) ~> $product;' +
              '[1..5] ~> $product_of_squares()' +
              ')');
            var result = expr.evaluate();
            var expected = 14400;
            expect(result).to.deep.equal(expected);
        });
    });

    describe('op chaining - map/reduce 3', function () {
        it('should return result object', function () {
            var expr = jsonata('(' +
              '$square := function($x){$x*$x};' +
              '[1..5] ~> $map($square) ~> $reduce(λ($x, $y) { $x * $y });' +
              ')');
            var result = expr.evaluate();
            var expected = 14400;
            expect(result).to.deep.equal(expected);
        });
    });

    describe('op chaining - 3 arg map', function () {
        it('should return result object', function () {
            var expr = jsonata('(' +
              '$prices := Account.Order.Product.Price;' +
              '$quantities := Account.Order.Product.Quantity;' +
              '$product := λ($arr) { $arr[0] * $arr[1] };' +
              '$zip($prices, $quantities) ~> $map($product) ~> $sum()' +
              ')');
            var result = expr.evaluate(testdata2);
            var expected = 336.36;
            expect(result).to.deep.equal(expected);
        });
    });

    describe('42 ~> "hello"', function () {
        it('should return result object', function () {
            var expr = jsonata('42 ~> "hello"');
            expect(function () {
                expr.evaluate(testdata2);
            }).to.throw()
                .to.deep.contain({position: 5, code: 'T2006', value: "hello"});
        });
    });
});

describe('~> /regex/', function () {
    describe('Account.Order.Product[$."Product Name" ~> /hat/i].ProductID', function () {
        it('should return result object', function () {
            var expr = jsonata('Account.Order.Product[$."Product Name" ~> /hat/i].ProductID');
            var result = expr.evaluate(testdata2);
            var expected = [858383,858236,858383];
            expect(result).to.deep.equal(expected);
        });
    });

});

describe('Function signatures', function () {
    describe('λ($arg)<b:b>{$not($arg)}(true)', function () {
        it('should return result object', function () {
            var expr = jsonata('λ($arg)<b:b>{$not($arg)}(true)');
            var result = expr.evaluate();
            var expected = false;
            expect(result).to.deep.equal(expected);
        });
    });

    describe('λ($arg)<b:b>{$not($arg)}(foo)', function () {
        it('should return result object', function () {
            var expr = jsonata('λ($arg)<b:b>{$not($arg)}(foo)');
            var result = expr.evaluate();
            var expected = true;
            expect(result).to.deep.equal(expected);
        });
    });

    describe('λ($arg)<x:b>{$not($arg)}(null)', function () {
        it('should return result object', function () {
            var expr = jsonata('λ($arg)<x:b>{$not($arg)}(null)');
            var result = expr.evaluate();
            var expected = true;
            expect(result).to.deep.equal(expected);
        });
    });

    describe('function($x,$y)<n-n:n>{$x+$y}(2, 6)', function () {
        it('should return result object', function () {
            var expr = jsonata('function($x,$y)<n-n:n>{$x+$y}(2, 6)');
            var result = expr.evaluate();
            var expected = 8;
            expect(result).to.deep.equal(expected);
        });
    });

    describe('[1..5].function($x,$y)<n-n:n>{$x+$y}(6)', function () {
        it('should return result object', function () {
            var expr = jsonata('[1..5].function($x,$y)<n-n:n>{$x+$y}(6)');
            var result = expr.evaluate();
            var expected = [7,8,9,10,11];
            expect(result).to.deep.equal(expected);
        });
    });

    describe('[1..5].function($x,$y)<n-n:n>{$x+$y}(2, 6)', function () {
        it('should return result object', function () {
            var expr = jsonata('[1..5].function($x,$y)<n-n:n>{$x+$y}(2, 6)');
            var result = expr.evaluate();
            var expected = [8,8,8,8,8];
            expect(result).to.deep.equal(expected);
        });
    });

    describe('Age.function($x,$y)<n-n:n>{$x+$y}(6)', function () {
        it('should return result object', function () {
            var expr = jsonata('Age.function($x,$y)<n-n:n>{$x+$y}(6)');
            var result = expr.evaluate(testdata4);
            var expected = 34;
            expect(result).to.deep.equal(expected);
        });
    });

    describe('λ($str)<s->{$uppercase($str)}("hello")', function () {
        it('should return result object', function () {
            var expr = jsonata('λ($str)<s->{$uppercase($str)}("hello")');
            var result = expr.evaluate();
            var expected = "HELLO";
            expect(result).to.deep.equal(expected);
        });
    });

    describe('Account.Order.Product.Description.Colour.λ($str)<s->{$uppercase($str)}()', function () {
        it('should return result object', function () {
            var expr = jsonata('Account.Order.Product.Description.Colour.λ($str)<s->{$uppercase($str)}()');
            var result = expr.evaluate(testdata2);
            var expected = ["PURPLE", "ORANGE", "PURPLE", "BLACK"];
            expect(result).to.deep.equal(expected);
        });
    });

    describe('λ($str, $prefix)<s-s>{$prefix & $str}("World", "Hello ")', function () {
        it('should return result object', function () {
            var expr = jsonata('λ($str, $prefix)<s-s>{$prefix & $str}("World", "Hello ")');
            var result = expr.evaluate();
            var expected = "Hello World";
            expect(result).to.deep.equal(expected);
        });
    });

    describe('FirstName.λ($str, $prefix)<s-s>{$prefix & $str}("Hello ")', function () {
        it('should return result object', function () {
            var expr = jsonata('FirstName.λ($str, $prefix)<s-s>{$prefix & $str}("Hello ")');
            var result = expr.evaluate(testdata4);
            var expected = "Hello Fred";
            expect(result).to.deep.equal(expected);
        });
    });

    describe('λ($arr, $sep)<a<s>s?:s>{$join($arr, $sep)}("a")', function () {
        it('should return result object', function () {
            var expr = jsonata('λ($arr, $sep)<a<s>s?:s>{$join($arr, $sep)}("a")');
            var result = expr.evaluate();
            var expected = "a";
            expect(result).to.deep.equal(expected);
        });
    });

    describe('λ($arr, $sep)<a<s>s?:s>{$join($arr, $sep)}(["a"])', function () {
        it('should return result object', function () {
            var expr = jsonata('λ($arr, $sep)<a<s>s?:s>{$join($arr, $sep)}(["a"])');
            var result = expr.evaluate(testdata4);
            var expected = "a";
            expect(result).to.deep.equal(expected);
        });
    });

    describe('λ($arr, $sep)<a<s>s?:s>{$join($arr, $sep)}("a", "-")', function () {
        it('should return result object', function () {
            var expr = jsonata('λ($arr, $sep)<a<s>s?:s>{$join($arr, $sep)}("a", "-")');
            var result = expr.evaluate();
            var expected = "a";
            expect(result).to.deep.equal(expected);
        });
    });

    describe('λ($arr, $sep)<a<s>s?:s>{$join($arr, $sep)}(["a"], "-")', function () {
        it('should return result object', function () {
            var expr = jsonata('λ($arr, $sep)<a<s>s?:s>{$join($arr, $sep)}(["a"], "-")');
            var result = expr.evaluate();
            var expected = "a";
            expect(result).to.deep.equal(expected);
        });
    });

    describe('λ($arr, $sep)<a<s>s?:s>{$join($arr, $sep)}(["a", "b"], "-")', function () {
        it('should return result object', function () {
            var expr = jsonata('λ($arr, $sep)<a<s>s?:s>{$join($arr, $sep)}(["a", "b"], "-")');
            var result = expr.evaluate();
            var expected = "a-b";
            expect(result).to.deep.equal(expected);
        });
    });

    describe('λ($arr, $sep)<as?:s>{$join($arr, $sep)}(["a", "b"], "-")', function () {
        it('should return result object', function () {
            var expr = jsonata('λ($arr, $sep)<as?:s>{$join($arr, $sep)}(["a", "b"], "-")');
            var result = expr.evaluate();
            var expected = "a-b";
            expect(result).to.deep.equal(expected);
        });
    });

    describe('λ($arr, $sep)<a<s>s?:s>{$join($arr, $sep)}([], "-")', function () {
        it('should return result object', function () {
            var expr = jsonata('λ($arr, $sep)<a<s>s?:s>{$join($arr, $sep)}([], "-")');
            var result = expr.evaluate();
            var expected = "";
            expect(result).to.deep.equal(expected);
        });
    });

    describe('λ($arr, $sep)<a<s>s?:s>{$join($arr, $sep)}(foo, "-")', function () {
        it('should return result object', function () {
            var expr = jsonata('λ($arr, $sep)<a<s>s?:s>{$join($arr, $sep)}(foo, "-")');
            var result = expr.evaluate();
            var expected = undefined;
            expect(result).to.deep.equal(expected);
        });
    });

    describe('λ($obj)<o>{$obj}({"hello": "world"})', function () {
        it('should return result object', function () {
            var expr = jsonata('λ($obj)<o>{$obj}({"hello": "world"})');
            var result = expr.evaluate();
            var expected = {"hello": "world"};
            expect(result).to.deep.equal(expected);
        });
    });

    describe('λ($arr)<a<a<n>>>{$arr}([[1]])', function () {
        it('should return result object', function () {
            var expr = jsonata('λ($arr)<a<a<n>>>{$arr}([[1]])');
            var result = expr.evaluate();
            var expected = [[1]];
            expect(result).to.deep.equal(expected);
        });
    });

    describe('λ($num)<(ns)-:n>{$number($num)}(5)', function () {
        it('should return result object', function () {
            var expr = jsonata('λ($num)<(ns)-:n>{$number($num)}(5)');
            var result = expr.evaluate();
            var expected = 5;
            expect(result).to.deep.equal(expected);
        });
    });

    describe('λ($num)<(ns)-:n>{$number($num)}("5")', function () {
        it('should return result object', function () {
            var expr = jsonata('λ($num)<(ns)-:n>{$number($num)}("5")');
            var result = expr.evaluate();
            var expected = 5;
            expect(result).to.deep.equal(expected);
        });
    });

    describe('[1..5].λ($num)<(ns)-:n>{$number($num)}()', function () {
        it('should return result object', function () {
            var expr = jsonata('[1..5].λ($num)<(ns)-:n>{$number($num)}()');
            var result = expr.evaluate();
            var expected = [1,2,3,4,5];
            expect(result).to.deep.equal(expected);
        });
    });

    describe('Higher order function signature', function () {
        it('should return result object', function () {
            var expr = jsonata('(' +
              '$twice := function($f)<f:f>{function($x)<n:n>{$f($f($x))}};' +
              '$add2 := function($x)<n:n>{$x+2};' +
              '$add4 := $twice($add2);' +
              '$add4(5)' +
              ')');
            var result = expr.evaluate();
            var expected = 9;
            expect(result).to.deep.equal(expected);
        });
    });

    describe('Higher order function signature with param', function () {
        it('should return result object', function () {
            var expr = jsonata('(' +
              '$twice := function($f)<f<n:n>:f<n:n>>{function($x)<n:n>{$f($f($x))}};' +
              '$add2 := function($x)<n:n>{$x+2};' +
              '$add4 := $twice($add2);' +
              '$add4(5)' +
              ')');
            var result = expr.evaluate();
            var expected = 9;
            expect(result).to.deep.equal(expected);
        });
    });

    describe('λ($arg)<n<n>>{$arg}(5)', function () {
        it('should throw meaningful type error', function () {
            expect(function () {
                var expr = jsonata('λ($arg)<n<n>>{$arg}(5)');
                expr.evaluate();
            }).to.throw()
                .to.deep.contain({position: 10, code: 'S0401', value: "n"});
        });
    });

});

describe('Function signature violations', function () {
    describe('λ($arg1, $arg2)<nn:a>{[$arg1, $arg2]}(1,"2")', function () {
        it('should throw meaningful type error', function () {
            var expr = jsonata('λ($arg1, $arg2)<nn:a>{[$arg1, $arg2]}(1,"2")');
            expect(function () {
                expr.evaluate();
            }).to.throw()
                .to.deep.contain({position: 38, code: 'T0410', index: 2, value: "2"});
        });
    });

    describe('λ($arg1, $arg2)<nn:a>{[$arg1, $arg2]}(1,3,"2")', function () {
        it('should throw meaningful type error', function () {
            var expr = jsonata('λ($arg1, $arg2)<nn:a>{[$arg1, $arg2]}(1,3,"2")');
            expect(function () {
                expr.evaluate();
            }).to.throw()
                .to.deep.contain({position: 38, code: 'T0410', index: 3, value: "2"});
        });
    });

    describe('λ($arg1, $arg2)<nn+:a>{[$arg1, $arg2]}(1,3, 2,"g")', function () {
        it('should throw meaningful type error', function () {
            var expr = jsonata('λ($arg1, $arg2)<nn+:a>{[$arg1, $arg2]}(1,3, 2,"g")');
            expect(function () {
                expr.evaluate();
            }).to.throw()
                .to.deep.contain({position: 39, code: 'T0410', index: 4, value: "g"});
        });
    });

    describe('λ($arr)<a<n>>{$arr}(["3"]) ', function () {
        it('should throw meaningful type error', function () {
            var expr = jsonata('λ($arr)<a<n>>{$arr}(["3"]) ');
            expect(function () {
                expr.evaluate();
            }).to.throw()
                .to.deep.contain({position: 20, code: 'T0412', index: 1, type: 'n'});
        });
    });

    describe('λ($arr)<a<n>>{$arr}([1, 2, "3"]) ', function () {
        it('should throw meaningful type error', function () {
            var expr = jsonata('λ($arr)<a<n>>{$arr}([1, 2, "3"]) ');
            expect(function () {
                expr.evaluate();
            }).to.throw()
                .to.deep.contain({position: 20, code: 'T0412', index: 1, type: 'n'});
        });
    });

    describe('λ($arr)<a<n>>{$arr}("f")', function () {
        it('should throw meaningful type error', function () {
            var expr = jsonata('λ($arr)<a<n>>{$arr}("f")');
            expect(function () {
                expr.evaluate();
            }).to.throw()
                .to.deep.contain({position: 20, code: 'T0412', index: 1, type: 'n', value: "f"});
        });
    });

    describe('Error with function name', function () {
        it('should throw meaningful type error', function () {
            var expr = jsonata('(' +
              '$fun := λ($arr)<a<n>>{$arr};' +
              '$fun("f")' +
              ')');
            expect(function () {
                expr.evaluate();
            }).to.throw()
                .to.deep.contain({position: 34, code: 'T0412', index: 1, type: 'n', value: "f", token: "fun"});
        });
    });

    describe('λ($arr)<(sa<n>)>>{$arr}([[1]])', function () {
        it('should throw meaningful type error', function () {
            expect(function () {
                var expr = jsonata('λ($arr)<(sa<n>)>>{$arr}([[1]])');
                expr.evaluate();
            }).to.throw()
                .to.deep.contain({position: 9, code: 'S0402'});
        });
    });
});

describe('Default context arguments', function () {
    describe('$number()', function () {
        it('cast context to number', function () {
            var expr = jsonata('$number()');
            var context = "5";
            var result = expr.evaluate(context);
            expect(result).to.equal(5);
        });
    });

    describe('[1..5].$string()', function () {
        it('cast context to string', function () {
            var expr = jsonata('[1..5].$string()');
            var result = expr.evaluate();
            var expected = ['1', '2', '3', '4', '5'];
            expect(result).to.deep.equal(expected);
        });
    });

    describe('[1..5].("Item " & $string())', function () {
        it('cast context to string', function () {
            var expr = jsonata('[1..5].("Item " & $string())');
            var result = expr.evaluate();
            var expected = ["Item 1","Item 2","Item 3","Item 4","Item 5"];
            expect(result).to.deep.equal(expected);
        });
    });

    describe('Account.Order.Product."Product Name".$uppercase().$substringBefore(" ")', function () {
        it('chain functions', function () {
            var expr = jsonata('Account.Order.Product."Product Name".$uppercase().$substringBefore(" ")');
            var result = expr.evaluate(testdata2);
            var expected = ["BOWLER", "TRILBY", "BOWLER", "CLOAK"];
            expect(result).to.deep.equal(expected);
        });
    });
});

describe('Transform', function () {
    describe('Invoice transformation', function () {
        it('should return result object', function () {
            var expr = jsonata("" +
              "{'Order': Account.Order.{" +
              "  'ID': OrderID," +
              "  'Product': Product.{" +
              "    'SKU': ProductID," +
              "    'Details': {" +
              "      'Weight': Description.Weight," +
              "      'Dimensions': Description.(Width & ' x ' & Height & ' x ' & Depth)" +
              "    }" +
              "  }," +
              "  'Total Price': $sum(Product.(Price * Quantity))" +
              "}" +
              "}" +
              "");
            var result = expr.evaluate(testdata2);
            var expected = {
                "Order": [
                    {
                        "ID": "order103",
                        "Product": [
                            {
                                "SKU": 858383,
                                "Details": {
                                    "Weight": 0.75,
                                    "Dimensions": "300 x 200 x 210"
                                }
                            },
                            {
                                "SKU": 858236,
                                "Details": {
                                    "Weight": 0.6,
                                    "Dimensions": "300 x 200 x 210"
                                }
                            }
                        ],
                        "Total Price": 90.57000000000001
                    },
                    {
                        "ID": "order104",
                        "Product": [
                            {
                                "SKU": 858383,
                                "Details": {
                                    "Weight": 0.75,
                                    "Dimensions": "300 x 200 x 210"
                                }
                            },
                            {
                                "SKU": 345664,
                                "Details": {
                                    "Weight": 2,
                                    "Dimensions": "30 x 20 x 210"
                                }
                            }
                        ],
                        "Total Price": 245.79000000000002
                    }
                ]
            };
            expect(result).to.deep.equal(expected);
        });
    });

});

describe('Event processing', function () {
    var input = {
        "state": {
            "tempReadings": [
                27.2,
                28.9,
                28,
                28.2,
                28.4
            ],
            "readingsCount": 5,
            "sumTemperatures": 140.7,
            "avgTemperature": 28.14,
            "maxTemperature": 28.9,
            "minTemperature": 27.2
        },
        "event": {
            "t": 28.4
        }
    };

    it('consume event and output aggregated sliding window', function () {
        var expression = `
        (
          $tempReadings := $count(state.tempReadings) = 5 ?
              [state.tempReadings[[1..4]], event.t] :
              [state.tempReadings, event.t];
        
          {
            "tempReadings": $tempReadings,
            "sumTemperatures": $sum($tempReadings),
            "avgTemperature": $average($tempReadings) ~> $round(2),
            "maxTemperature": $max($tempReadings),
            "minTemperature": $min($tempReadings)
          }
        )`;
        var expectedResult = {
            "tempReadings": [
                28.9,
                28,
                28.2,
                28.4,
                28.4
            ],
            "sumTemperatures": 141.9,
            "avgTemperature": 28.38,
            "maxTemperature": 28.9,
            "minTemperature": 28
        };
        expect(jsonata(expression).evaluate(input)).to.deep.equal(expectedResult);
    });
});

describe('#evaluate', function () {
    describe('evaluation of single tokens', function () {
        it('empty expression', function () {
            var expected = {output: {is: {same: {as: "input"}}}};
            expect(jsonata('$').evaluate(expected)).to.deep.equal(expected);
        });

        it('basic navigation', function () {
            var expected = {bar: 42};
            var input = {foo: expected};
            expect(jsonata('foo').evaluate(input)).to.deep.equal(expected);
        });

        it('navigation down right path', function () {
            var expected = {gar: 50};
            var input = {foo: {bar: 42}, baz: expected};
            expect(jsonata('baz').evaluate(input)).to.deep.equal(expected);
        });

        it('differentiation of case', function () {
            var expected = {mama: 45};
            var input = {foo: {lala: 42}, Foo: expected};
            expect(jsonata('Foo').evaluate(input)).to.deep.equal(expected);
        });

        it('differentiation of substrings', function () {
            var expected = {wa: 'hume'};
            var input = {foo: {food: 2}, food: expected};
            expect(jsonata('food').evaluate(input)).to.deep.equal(expected);
        });
    });

    describe('use of period operator', function () {
        it('single period', function () {
            var expected = 42;
            var input = {maz: {rar: expected}};
            expect(jsonata('maz.rar').evaluate(input)).to.deep.equal(expected);
        });

        it('two periods', function () {
            var expected = {bar: 87};
            var input = {moo: 4, jee: {par: {waa: expected}}};
            expect(jsonata('jee.par.waa').evaluate(input)).to.deep.equal(expected);
        });
    });

    describe('inability to find data', function () {
        it('key does not exist', function () {
            var input = {stuff: 4};
            expect(jsonata('foo').evaluate(input)).to.equal(undefined);
        });

        it('navigation path does not exist', function () {
            var input = {stuff: 4};
            expect(jsonata('foo.bar').evaluate(input)).to.equal(undefined);
        });
    });

    describe('correct types', function () {
        it('string type', function () {
            expect(jsonata('$').evaluate('foo')).to.equal('foo');
            expect(jsonata('bar').evaluate({bar: 'foo'})).to.equal('foo');
        });

        it('number type', function () {
            expect(jsonata('$').evaluate(6754322)).to.equal(6754322);
            expect(jsonata('$').evaluate(0)).to.equal(0);
            expect(jsonata('$').evaluate(-24)).to.equal(-24);
            expect(jsonata('bar').evaluate({bar: 6.54})).to.equal(6.54);
        });

        it('boolean type', function () {
            expect(jsonata('$').evaluate(true)).to.equal(true);
            expect(jsonata('bar').evaluate({bar: false})).to.equal(false);
        });

        it('null value', function () {
            expect(jsonata('$').evaluate(null)).to.equal(null);
            expect(jsonata('bar').evaluate({bar: null})).to.equal(null);
        });

        it('undefined value', function () {
            expect(jsonata('$').evaluate(undefined)).to.equal(undefined);
            expect(jsonata('bar').evaluate({bar: undefined})).to.equal(undefined);
        });

        it('double quoted string "Hello"', function () {
            expect(jsonata('$').evaluate('"Hello"')).to.equal('"Hello"');
            expect(jsonata('bar').evaluate({bar: '"Hello"'})).to.equal('"Hello"');
        });

        it("single quoted string 'Hello'", function () {
            expect(jsonata('$').evaluate("'Hello'")).to.equal("'Hello'");
            expect(jsonata('bar').evaluate({bar: "'Hello'"})).to.equal("'Hello'");
        });
    });

    describe('evaluation of Cassie Functions', function () {
        it('$lowercase(Salutation)', function () {
            var expr = '$lowercase(Salutation)';
            var e = jsonata(expr).evaluate(person);

            expect(e).to.equal("mr");
        });

        it('$lowercase(敷)', function () {
            var expr = '$lowercase(敷)';
            var e = jsonata(expr).evaluate(person);

            expect(e).to.equal("steve");
        });

        it('$lowercase(Español)', function () {
            var expr = '$lowercase(Español)';
            var e = jsonata(expr).evaluate(person);

            expect(e).to.equal("/ˈspænɪʃ/");
        });


        it('$lowercase("NI.Number")', function () {
            var expr = '$lowercase($."NI.Number")';
            var e = jsonata(expr).evaluate(person);

            expect(e).to.equal("no10furbzness");
        });

        it('$lowercase("COMPENSATION IS : " & Employment."Executive.Compensation")', function () {
            var expr = '$lowercase("COMPENSATION IS : " & Employment."Executive.Compensation")';
            var e = jsonata(expr).evaluate(person);

            expect(e).to.equal("compensation is : 1400000");
        });

        it('string literal "Hello"', function () {
            var expr = '"Hello"';
            var e = jsonata(expr).evaluate(person);

            expect(e).to.equal("Hello");
        });

        it('$uppercase(Salutation)', function () {
            var expr = '$uppercase(Salutation)';
            var e = jsonata(expr).evaluate(person);

            expect(e).to.equal("MR");
        });

        it('$uppercase("Hello World")', function () {
            var expr = '$uppercase("Hello World")';
            var e = jsonata(expr).evaluate(person);

            expect(e).to.equal("HELLO WORLD");
        });

        it('$uppercase("鯵噂ソ竹")', function () {
            var expr = '$uppercase("鯵噂ソ竹")';
            var e = jsonata(expr).evaluate(person);

            expect(e).to.equal("鯵噂ソ竹");
        });

        it('Employment.Name & " is happy', function () {
            var expr = 'Employment.Name & " is happy"';
            var p = jsonata(expr);

            var e = p.evaluate(person);
            expect(e).to.equal("IBM UK is happy");
        });

        it('Employment.Name & " is pleased to employ " & Salutation & " " & Surname', function () {
            var expr = 'Employment.Name & " is pleased to employ " & Salutation & " " & Surname';

            var p = jsonata(expr);
            //            expect(p._tree).to.deep.equal([{"path": ["Employment", "Name"]}, "\" is pleased to employ \"", "Salutation", "\" \"", "Surname"]);

            var e = p.evaluate(person);
            expect(e).to.equal("IBM UK is pleased to employ Mr Smith");
        });

        it('$uppercase("Hello " & Salutation & " " & Surname)', function () {
            var expr = '$uppercase("Hello " & Salutation & " " & Surname)';
            var p = jsonata(expr);
            var e = p.evaluate(person);

            expect(e).to.equal("HELLO MR SMITH");
        });

        it('$uppercase(Salutation & " " & Surname & " - has " & Cars & " registered cars")', function () {
            var expr = '$uppercase(Salutation & " " & Surname & " - has " & Cars & " registered cars")';
            var e = jsonata(expr).evaluate(person);

            expect(e).to.equal("MR SMITH - HAS 3 REGISTERED CARS");
        });

        it('$uppercase(Employment.ContractType)', function () {
            var expr = '$uppercase(Employment.ContractType)';
            var e = jsonata(expr).evaluate(person);

            expect(e).to.equal("PERMANENT");
        });

        it('$substringBefore("Hola", "l")', function () {
            var expr = '$substringBefore("Hola", "l")';
            var e = jsonata(expr).evaluate(person);

            expect(e).to.equal("Ho");
        });

        it('$substringBefore("Hola", \'l\')', function () {
            var expr = '$substringBefore("Hola", \'l\')';
            var e = jsonata(expr).evaluate(person);

            expect(e).to.equal("Ho");
        });

        it('$substringBefore("Hola", "Q")', function () {
            var expr = '$substringBefore("Hola", "Q")';
            var e = jsonata(expr).evaluate(person);

            expect(e).to.equal("Hola");
        });

        it('$substringBefore("Hola", "")', function () {
            var expr = '$substringBefore("Hola", "")';
            var e = jsonata(expr).evaluate(person);

            expect(e).to.equal("");
        });

        it('$substringBefore("鯵噂ソ竹", "ソ")', function () {
            var expr = '$substringBefore("鯵噂ソ竹", "ソ")';
            var e = jsonata(expr).evaluate(person);

            expect(e).to.equal("鯵噂");
        });

        it('$substringAfter("Coca"&"Cola", "ca")', function () {
            var expr = '$substringAfter("Coca" & "Cola", "ca")';
            var p = jsonata(expr);
            var e = p.evaluate(person);

            expect(e).to.equal("Cola");
        });

        it('$substringAfter(Salutation & " " & MiddleName &" " & Surname, MiddleName)', function () {
            var e = jsonata('$substringAfter(Salutation & " " & MiddleName &" " & Surname, MiddleName)').evaluate(person);

            expect(e).to.equal(" Smith");
        });

        it('$substringAfter(Salutation & " " & Employment.Role, Salutation)', function () {
            var e = jsonata('$substringAfter(Salutation & " " & Employment.Role, Salutation)').evaluate(person);

            expect(e).to.equal(" Senior Physician");
        });

        it('$substringAfter("Hola", \'l\')', function () {
            var expr = '$substringAfter("Hola", \'l\')';
            var e = jsonata(expr).evaluate(person);

            expect(e).to.equal("a");
        });

        it('$substringAfter("Hola", "Q")', function () {
            var expr = '$substringAfter("Hola", "Q")';
            var e = jsonata(expr).evaluate(person);

            expect(e).to.equal("Hola");
        });

        it('Correctly assigns arguments to functions eg : $lowercase(Employment.Role) & " (" & Employment.Role & ") "', function () {
            // When wrongly handled, the second instance of Employment.Role can be lowercase'd as well!

            var expr = '$lowercase(Employment.Role) & " (" & Employment.Role & ")"';

            var e = jsonata(expr).evaluate(person);

            expect(e).to.equal("senior physician (Senior Physician)");
        });

        it('Employment.Years & " years of employment', function () {
            var expr = 'Employment.Years & " years of employment"'; // 'Employment.Years & " years of employment"';
            var p = jsonata(expr);
            var e = p.evaluate(person);

            expect(e).to.equal("12 years of employment");
        });

        it('$uppercase(Salutation & " " & Surname & " - has " & Employment.Years & " years of employment")', function () {
            var expr = '$uppercase(Salutation & " " & Surname & " - has " & Employment.Years & " years of employment")';
            var p = jsonata(expr);
            var e = p.evaluate(person);

            expect(e).to.equal("MR SMITH - HAS 12 YEARS OF EMPLOYMENT");
        });

        it('$substring(Employment.Role, 7, 4)', function () {
            var p = jsonata('$substring(Employment.Role, 7,4)');
            var e = p.evaluate(person);

            expect(e).to.equal("Phys");
        });

        it('$substring(Employment.Role, -4, 4)', function () {
            var p = jsonata('$substring(Employment.Role, -4,4)');
            var e = p.evaluate(person);

            expect(e).to.equal("cian");
        });

        it('$substring("Hello World", Cars, 5)', function () {
            var p = jsonata('$substring("Hello World",Cars,5)');
            var e = p.evaluate(person);

            expect(e).to.equal("lo Wo");
        });
    });

    describe('Error cases - (Evaluate)', function () {
        describe('General', function () {
            it('Closing brackets are mandatory', function () {
                expect(function () {
                    jsonata('$lowercase("Missing close brackets"').evaluate(person);
                }).to.throw()
                    .to.deep.contain({position: 35, code: 'S0203', token: '(end)', value: ')'});
            });

            it('unsupported function, e.g. $unknown()', function () {
                var expr = '$unknown(Salutation)';

                var evaluate = function () {
                    jsonata(expr).evaluate(person);
                };

                expect(evaluate).to.throw()
                    .to.deep.contain({position: 9, code: 'T1006', token: 'unknown'});
            });

            it('unsupported function, e.g. $decrypt()', function () {
                var expr = '$decrypt(Salutation)';

                // Alter tree to force an unsupported type
                var prep = jsonata(expr);

                var evaluate = function () {
                    prep.evaluate(person);
                };

                expect(evaluate).to.throw()
                    .to.deep.contain({position: 9, code: 'T1006', token: 'decrypt'});
            });

            it('unsupported function, e.g. Employment.authentication()', function () {
                var expr = 'Employment.authentication(Salutation)';

                var evaluate = function () {
                    jsonata(expr).evaluate(person);
                };

                expect(evaluate).to.throw()
                    .to.deep.contain({position: 26, code: 'T1006', token: 'authentication'});
            });

            it('field in function does not exist', function () {
                var expr = '$uppercase(Invalid)';

                var evaluate = function () {
                    jsonata(expr).evaluate(person);
                };

                expect(evaluate()).to.equal(undefined);
            });

            it('path in a function, where field in path does not exist', function () {
                var expr = '$uppercase(Employment.Invalid)';

                var evaluate = function () {
                    jsonata(expr).evaluate(person);
                };

                expect(evaluate()).to.equal(undefined);
            });
        });

        describe('lowercase', function () {
            it('$lowercase() - Only expects a single argument', function () {
                expect(function () {
                    jsonata('$lowercase("Coca", "Cola")').evaluate(person);
                }).to.throw()
                    .to.deep.contain({position: 11, code: 'T0410', index: 2, token: 'lowercase'});
            });

            it('$lowercase(Salary) - Field <NAME> is null', function () {
                expect(function () {
                    jsonata('$lowercase(Salary)').evaluate(person);
                }).to.throw()
                    .to.deep.contain({position: 11, code: 'T0410', index: 1, token: 'lowercase', value: null});
            });

            it('$lowercase(20) - Function lowercase expects a string argument', function () {
                expect(function () {
                    jsonata('$lowercase(20)').evaluate(person);
                }).to.throw()
                    .to.deep.contain({position: 11, code: 'T0410', index: 1, token: 'lowercase', value: 20});
            });

            it('$lowercase(20.55) - Function lowercase expects a string argument', function () {
                expect(function () {
                    jsonata('$lowercase(20.55)').evaluate(person);
                }).to.throw()
                    .to.deep.contain({position: 11, code: 'T0410', index: 1, token: 'lowercase', value: 20.55});
            });


            it('$lowercase(Employment) - Does not expect an object', function () {
                expect(function () {
                    jsonata('$lowercase(Employment)').evaluate(person);
                }).to.throw()
                    .to.deep.contain({position: 11, code: 'T0410', index: 1, token: 'lowercase'});
            });

            it('$lowercase(Qualifications) - Does not expect an array', function () {
                expect(function () {
                    jsonata('$lowercase(Qualifications)').evaluate(person);
                }).to.throw()
                    .to.deep.contain({position: 11, code: 'T0410', index: 1, token: 'lowercase'});
            });
        });

        describe('uppercase', function () {
            it('$uppercase("Coca","Cola") - Only expects a single argument', function () {
                expect(function () {
                    jsonata('$uppercase("Coca", "Cola")').evaluate(person);
                }).to.throw()
                    .to.deep.contain({position: 11, code: 'T0410', index: 2, token: 'uppercase'});
            });

            it('$uppercase(Salary) - Field <NAME> is null', function () {
                expect(function () {
                    jsonata('$uppercase(Salary)').evaluate(person);
                }).to.throw()
                    .to.deep.contain({position: 11, code: 'T0410', index: 1, token: 'uppercase', value: null});
            });

            it('$uppercase(20) - Function uppercase expects a string argument', function () {
                expect(function () {
                    jsonata('$uppercase(28)').evaluate(person);
                }).to.throw()
                    .to.deep.contain({position: 11, code: 'T0410', index: 1, token: 'uppercase', value: 28});
            });

            it('$uppercase(20.55) - Function uppercase expects a string argument', function () {
                expect(function () {
                    jsonata('$uppercase(20.55)').evaluate(person);
                }).to.throw()
                    .to.deep.contain({position: 11, code: 'T0410', index: 1, token: 'uppercase', value: 20.55});
            });

            it('$uppercase(Cars) - Function uppercase expects a string argument', function () {
                expect(function () {
                    jsonata('$uppercase(Cars)').evaluate(person);
                }).to.throw()
                    .to.deep.contain({position: 11, code: 'T0410', index: 1, token: 'uppercase', value: 3});
            });

            it('$uppercase(Employment) - Does not expect an object', function () {
                expect(function () {
                    jsonata('$uppercase(Employment)').evaluate(person);
                }).to.throw()
                    .to.deep.contain({position: 11, code: 'T0410', index: 1, token: 'uppercase'});
            });

            it('$uppercase(Qualifications) - Does not expect an array', function () {
                expect(function () {
                    jsonata('$uppercase(Qualifications)').evaluate(person);
                }).to.throw()
                    .to.deep.contain({position: 11, code: 'T0410', index: 1, token: 'uppercase'});
            });
        });

        describe('substringBefore', function () {
            it('$substringBefore() - Expects 2 arguments', function () {
                expect(function () {
                    jsonata('$substringBefore("Coca" & "ca")').evaluate(person);
                }).to.throw()
                    .to.deep.contain({position: 17, code: 'T0411', index: 1, token: 'substringBefore'});
            });

            it('$substringBefore(Salary,"xx") - Field <NAME> is null', function () {
                expect(function () {
                    jsonata('$substringBefore(Salary,"xx")').evaluate(person);
                }).to.throw()
                    .to.deep.contain({position: 17, code: 'T0410', index: 1, token: 'substringBefore', value: null});
            });

            it('$substringBefore(22,"xx") - Function substringBefore expects 2 string arguments', function () {
                expect(function () {
                    jsonata('$substringBefore(22,"xx")').evaluate(person);
                }).to.throw()
                    .to.deep.contain({position: 17, code: 'T0410', index: 1, token: 'substringBefore', value: 22});
            });

            it('$substringBefore(22.55,"xx") - Function substringBefore expects 2 string arguments', function () {
                expect(function () {
                    jsonata('$substringBefore(22.55,"xx")').evaluate(person);
                }).to.throw()
                    .to.deep.contain({position: 17, code: 'T0410', index: 1, token: 'substringBefore', value: 22.55});
            });

            it('$substringBefore("22",0) - Function substringBefore expects 2 string arguments', function () {
                expect(function () {
                    jsonata('$substringBefore("22",2)').evaluate(person);
                }).to.throw()
                    .to.deep.contain({position: 17, code: 'T0410', index: 2, token: 'substringBefore', value: 2});
            });

            it('$substringBefore("22.55",5) - Function substringBefore expects 2 string arguments', function () {
                expect(function () {
                    jsonata('$substringBefore("22.55",5)').evaluate(person);
                }).to.throw()
                    .to.deep.contain({position: 17, code: 'T0410', index: 2, token: 'substringBefore', value: 5});
            });

            it('$substringBefore(Employment,"xx") - Does not expect an object', function () {
                expect(function () {
                    jsonata('$substringBefore(Employment,"xx")').evaluate(person);
                }).to.throw()
                    .to.deep.contain({position: 17, code: 'T0410', index: 1, token: 'substringBefore'});
            });

            it('$substringBefore(Qualifications,"xx") - Does not expect an array', function () {
                expect(function () {
                    jsonata('$substringBefore(Qualifications,"xx")').evaluate(person);
                }).to.throw()
                    .to.deep.contain({position: 17, code: 'T0410', index: 1, token: 'substringBefore'});
            });
        });

        describe('substringAfter', function () {
            it('$substringAfter() - Expects 2 arguments', function () {
                expect(function () {
                    jsonata('$substringAfter("Coca" & "ca")').evaluate(person);
                }).to.throw()
                    .to.deep.contain({position: 16, code: 'T0411', index: 1, token: 'substringAfter'});
            });

            it('$substringAfter(Salary,"xx") - Field <NAME> is null', function () {
                expect(function () {
                    jsonata('$substringAfter(Salary,"xx")').evaluate(person);
                }).to.throw()
                    .to.deep.contain({position: 16, code: 'T0410', index: 1, token: 'substringAfter', value: null});
            });

            it('$substringAfter(22,"xx") - Function substringAfter expects 2 string arguments', function () {
                expect(function () {
                    jsonata('$substringAfter(22,"xx")').evaluate(person);
                }).to.throw()
                    .to.deep.contain({position: 16, code: 'T0410', index: 1, token: 'substringAfter', value: 22});
            });

            it('$substringAfter(22.55,"xx") - Function substringAfter expects 2 string arguments', function () {
                expect(function () {
                    jsonata('$substringAfter(22.55,"xx")').evaluate(person);
                }).to.throw()
                    .to.deep.contain({position: 16, code: 'T0410', index: 1, token: 'substringAfter', value: 22.55});
            });

            it('$substringAfter("22",0) - Function substringAfter expects 2 string arguments', function () {
                expect(function () {
                    jsonata('$substringAfter("22",2)').evaluate(person);
                }).to.throw()
                    .to.deep.contain({position: 16, code: 'T0410', index: 2, token: 'substringAfter', value: 2});
            });

            it('$substringAfter("22.55",5) - Function substringAfter expects 2 string arguments', function () {
                expect(function () {
                    jsonata('$substringAfter("22.55",5)').evaluate(person);
                }).to.throw()
                    .to.deep.contain({position: 16, code: 'T0410', index: 2, token: 'substringAfter', value: 5});
            });

            it('$substringAfter(Employment,"xx") - Does not expect an object', function () {
                expect(function () {
                    jsonata('$substringAfter(Employment,"xx")').evaluate(person);
                }).to.throw()
                    .to.deep.contain({position: 16, code: 'T0410', index: 1, token: 'substringAfter'});
            });

            it('$substringAfter(Qualifications,"xx") - Does not expect an array', function () {
                expect(function () {
                    jsonata('$substringAfter(Qualifications,"xx")').evaluate(person);
                }).to.throw()
                    .to.deep.contain({position: 16, code: 'T0410', index: 1, token: 'substringAfter'});
            });
        });

        describe('substring', function () {
            it('$substring() - Expects 2 or 3 arguments', function () {
                expect(function () {
                    jsonata('$substring("Coca" & "ca", 2, 4, 5)').evaluate(person);
                }).to.throw()
                    .to.deep.contain({position: 11, code: 'T0410', index: 4, token: 'substring'});
            });

            it('$substring() with non-numeric second argument', function () {
                expect(function () {
                    jsonata('$substring("Coca", "Mr", 4)').evaluate(person);
                }).to.throw()
                    .to.deep.contain({position: 11, code: 'T0410', index: 2, token: 'substring', value: "Mr"});
            });

            it('$substring() with non-numeric third argument', function () {
                expect(function () {
                    jsonata('$substring("Coca", 3, "Whoops")').evaluate(person);
                }).to.throw()
                    .to.deep.contain({position: 11, code: 'T0410', index: 3, token: 'substring', value: "Whoops"});
            });

            it('$substring(Salary,2,4) - Field <NAME> is null', function () {
                expect(function () {
                    jsonata('$substring(Salary,2,4)').evaluate(person);
                }).to.throw()
                    .to.deep.contain({position: 11, code: 'T0410', index: 1, token: 'substring', value: null});
            });

            it('$substring() - last two arguments to be integers', function () {
                expect(function () {
                    jsonata('$substring("Hello","World",5)').evaluate(person);
                }).to.throw()
                    .to.deep.contain({position: 11, code: 'T0410', index: 2, token: 'substring', value: "World"});

                expect(function () {
                    jsonata('$substring("Hello",5,"World")').evaluate(person);
                }).to.throw()
                    .to.deep.contain({position: 11, code: 'T0410', index: 3, token: 'substring', value: "World"});

                var result = jsonata('$substring("Hello World",5.5,5)').evaluate(person);
                expect(result).to.equal(" Worl");
            });

            it('$substring(Employment,6,5) - Does not expect an object', function () {
                expect(function () {
                    jsonata('$substring(Employment,"xx")').evaluate(person);
                }).to.throw()
                    .to.deep.contain({position: 11, code: 'T0410', index: 1, token: 'substring'});
            });

            it('$substring(Qualifications,6,5) - Does not expect an array', function () {
                expect(function () {
                    jsonata('$substring(Qualifications,6,5)').evaluate(person);
                }).to.throw()
                    .to.deep.contain({position: 11, code: 'T0410', index: 1, token: 'substring'});
            });
        });
    });
});

describe('end to end scenarios', function () {
    it('single step usage', function () {
        var expected = 'stuff';
        expect(jsonata('detail.contents').evaluate(data1)).to.deep.equal(expected);
    });

    it('cache jsonatad exception', function () {
        var pe = jsonata('detail.meta');
        expect(pe.evaluate(data1)).to.deep.equal(5);
        expect(pe.evaluate(data2)).to.deep.equal('boo');
    });
});<|MERGE_RESOLUTION|>--- conflicted
+++ resolved
@@ -6210,7 +6210,6 @@
 
 });
 
-<<<<<<< HEAD
 describe('Evaluator - function: toMillis', function () {
 
     describe('toMillis() returns 1 millisecond since the epoch when provided with an ISO 8601 timestamp', function () {
@@ -6278,7 +6277,10 @@
             var result = expr.evaluate(testdata2);
             var expected = undefined;
             expect(expected).to.deep.equal(result);
-=======
+        });
+    });
+});
+
 describe('Evaluator - functions: clone', function () {
 
     describe('clone undefined', function () {
@@ -6305,12 +6307,11 @@
             var result = expr.evaluate(testdata2);
             var expected = {"a": 1};
             expect(result).to.deep.equal(expected);
->>>>>>> d6bd1ca1
-        });
-    });
-
+        });
+    });
 });
-
+          
+          
 describe('Evaluator - errors', function () {
 
     describe('"s" - 1', function () {
