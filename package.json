{
  "name": "@stedi/jsonata",
<<<<<<< HEAD
  "version": "1.8.6",
=======
  "version": "2.0.1",
>>>>>>> 1e2d3aab
  "description": "JSON query and transformation language",
  "module": "jsonata.js",
  "main": "jsonata.js",
  "typings": "jsonata.d.ts",
  "homepage": "http://jsonata.org/",
  "repository": {
    "type": "git",
    "url": "git+https://github.com/Stedi/jsonata.git"
  },
  "author": "transformers@stedi.com",
  "bugs": {
    "url": "https://github.com/Stedi/jsonata/issues"
  },
  "scripts": {
    "pretest": "npm run lint",
    "mocha": "nyc ./node_modules/mocha/bin/_mocha -- \"test/**/*.js\"",
    "test": "npm run mocha",
    "posttest": "npm run check-coverage && npm run browserify && npm run minify && npm run build-es5",
    "build-es5": "npm run mkdir-dist && npm run regenerator && npm run browserify-es5 && npm run minify-es5",
    "check-coverage": "nyc check-coverage --statements 100 --branches 100 --functions 100 --lines 100",
    "browserify": "browserify src/jsonata.js --outfile jsonata.js --standalone jsonata",
    "mkdir-dist": "mkdirp ./dist",
    "regenerator": "babel src --out-dir dist --presets=@babel/env",
    "browserify-es5": "regenerator --include-runtime polyfill.js > jsonata-es5.js; browserify dist/jsonata.js --standalone jsonata >> jsonata-es5.js",
    "prepublishOnly": "npm run browserify && npm run minify && npm run build-es5",
    "lint": "eslint src",
    "doc": "jsdoc --configure jsdoc.json .",
    "cover": "nyc _mocha",
    "coveralls": "nyc npm run mocha && nyc report --reporter=text-lcov | coveralls",
    "minify": "uglifyjs jsonata.js -o jsonata.min.js --compress --mangle",
    "minify-es5": "uglifyjs jsonata-es5.js -o jsonata-es5.min.js --compress --mangle",
    "release": "semantic-release"
  },
  "license": "MIT",
  "keywords": [
    "JSON",
    "query",
    "transformation",
    "transform",
    "mapping",
    "path"
  ],
  "devDependencies": {
    "@babel/cli": "^7.8.4",
    "@babel/core": "^7.8.4",
    "@babel/preset-env": "^7.8.4",
    "@semantic-release/exec": "^6.0.3",
    "browserify": "^16.5.0",
    "chai": "^4.2.0",
    "chai-as-promised": "^7.1.1",
<<<<<<< HEAD
    "coveralls": "^3.0.9",
=======
>>>>>>> 1e2d3aab
    "eslint": "8.0.0",
    "eslint-plugin-ideal": "^0.1.3",
    "eslint-plugin-promise": "^6.0.0",
    "jsdoc": "^3.6.3",
    "mkdirp": "^1.0.3",
    "mocha": "^7.0.1",
    "mocha-lcov-reporter": "^1.3.0",
    "nyc": "^15.1.0",
    "regenerator": "^0.14.4",
    "request": "^2.88.2",
    "semantic-release": "^19.0.3",
    "uglify-es": "^3.3.10"
  },
  "publishConfig": {
    "registry": "https://npm.pkg.github.com/"
  },
  "engines": {
    "node": ">= 8"
  }
}<|MERGE_RESOLUTION|>--- conflicted
+++ resolved
@@ -1,10 +1,6 @@
 {
   "name": "@stedi/jsonata",
-<<<<<<< HEAD
-  "version": "1.8.6",
-=======
   "version": "2.0.1",
->>>>>>> 1e2d3aab
   "description": "JSON query and transformation language",
   "module": "jsonata.js",
   "main": "jsonata.js",
@@ -55,10 +51,7 @@
     "browserify": "^16.5.0",
     "chai": "^4.2.0",
     "chai-as-promised": "^7.1.1",
-<<<<<<< HEAD
     "coveralls": "^3.0.9",
-=======
->>>>>>> 1e2d3aab
     "eslint": "8.0.0",
     "eslint-plugin-ideal": "^0.1.3",
     "eslint-plugin-promise": "^6.0.0",
