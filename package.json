--- conflicted
+++ resolved
@@ -2,13 +2,9 @@
   "name": "jsonata",
   "version": "1.4.1",
   "description": "JSON query and transformation language",
-<<<<<<< HEAD
   "module": "jsonata.js",
   "main": "jsonata-es5.js",
-=======
-  "main": "jsonata.js",
   "typings": "jsonata.d.ts",
->>>>>>> dd3fe66e
   "homepage": "http://jsonata.org/",
   "repository": {
     "type": "git",
