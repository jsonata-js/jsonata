--- conflicted
+++ resolved
@@ -1812,12 +1812,9 @@
         "D3134": "The timezone integer format specifier cannot have more than four digits",
         "D3135": "No matching closing bracket ']' in date/time picture string",
         "D3136": "The date/time picture string is missing specifiers required to parse the timestamp",
-<<<<<<< HEAD
+        "D3137": "{{{message}}}",
         "D3138": "The $single() function expected exactly 1 matching result.  Instead it matched more.",
         "D3139": "The $single() function expected exactly 1 matching result.  Instead it matched 0."
-=======
-        "D3137": "{{{message}}}"
->>>>>>> 65fd3511
     };
 
     /**
