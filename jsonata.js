/**
 * © Copyright IBM Corp. 2016 All Rights Reserved
 *   Project name: JSONata
 *   This project is licensed under the MIT License, see LICENSE
 */

/**
 * @module JSONata
 * @description JSON query and transformation language
 */

/**
 * jsonata
 * @function
 * @param {Object} expr - JSONata expression
 * @returns {{evaluate: evaluate, assign: assign}} Evaluated expression
 */
var jsonata = (function() {
    'use strict';

    var operators = {
        '.': 75,
        '[': 80,
        ']': 0,
        '{': 70,
        '}': 0,
        '(': 80,
        ')': 0,
        ',': 0,
        '@': 75,
        '#': 70,
        ';': 80,
        ':': 80,
        '?': 20,
        '+': 50,
        '-': 50,
        '*': 60,
        '/': 60,
        '%': 60,
        '|': 20,
        '=': 40,
        '<': 40,
        '>': 40,
        '`': 80,
        '**': 60,
        '..': 20,
        ':=': 10,
        '!=': 40,
        '<=': 40,
        '>=': 40,
        'and': 30,
        'or': 25,
        'in': 40,
        '&': 50,
        '!': 0   // not an operator, but needed as a stop character for name tokens
    };

    var escapes = {  // JSON string escape sequences - see json.org
        '"': '"',
        '\\': '\\',
        '/': '/',
        'b': '\b',
        'f': '\f',
        'n': '\n',
        'r': '\r',
        't': '\t'
    };

    // Tokenizer (lexer) - invoked by the parser to return one token at a time
    var tokenizer = function (path) {
        var position = 0;
        var length = path.length;

        var create = function (type, value) {
            var obj = {type: type, value: value, position: position};
            return obj;
        };

        var next = function () {
            if (position >= length) return null;
            var currentChar = path.charAt(position);
            // skip whitespace
            while (position < length && ' \t\n\r\v'.indexOf(currentChar) > -1) {
                position++;
                currentChar = path.charAt(position);
            }
            // handle double-char operators
            if (currentChar === '.' && path.charAt(position + 1) === '.') {
                // double-dot .. range operator
                position += 2;
                return create('operator', '..');
            }
            if (currentChar === ':' && path.charAt(position + 1) === '=') {
                // := assignment
                position += 2;
                return create('operator', ':=');
            }
            if (currentChar === '!' && path.charAt(position + 1) === '=') {
                // !=
                position += 2;
                return create('operator', '!=');
            }
            if (currentChar === '>' && path.charAt(position + 1) === '=') {
                // >=
                position += 2;
                return create('operator', '>=');
            }
            if (currentChar === '<' && path.charAt(position + 1) === '=') {
                // <=
                position += 2;
                return create('operator', '<=');
            }
            if (currentChar === '*' && path.charAt(position + 1) === '*') {
                // **  descendant wildcard
                position += 2;
                return create('operator', '**');
            }
            // test for operators
            if (operators.hasOwnProperty(currentChar)) {
                position++;
                return create('operator', currentChar);
            }
            // test for string literals
            if (currentChar === '"' || currentChar === "'") {
                var quoteType = currentChar;
                // double quoted string literal - find end of string
                position++;
                var qstr = "";
                while (position < length) {
                    currentChar = path.charAt(position);
                    if (currentChar === '\\') { // escape sequence
                        position++;
                        currentChar = path.charAt(position);
                        if (escapes.hasOwnProperty(currentChar)) {
                            qstr += escapes[currentChar];
                        } else if (currentChar === 'u') {
                            // \u should be followed by 4 hex digits
                            var octets = path.substr(position + 1, 4);
                            if (/^[0-9a-fA-F]+$/.test(octets)) {
                                var codepoint = parseInt(octets, 16);
                                qstr += String.fromCharCode(codepoint);
                                position += 4;
                            } else {
                                throw {
                                    message: "The escape sequence \\u must be followed by 4 hex digits",
                                    stack: (new Error()).stack,
                                    position: position
                                };
                            }
                        } else {
                            // illegal escape sequence
                            throw {
                                message: 'unsupported escape sequence: \\' + currentChar,
                                stack: (new Error()).stack,
                                position: position,
                                token: currentChar
                            };

                        }
                    } else if (currentChar === quoteType) {
                        position++;
                        return create('string', qstr);
                    } else {
                        qstr += currentChar;
                    }
                    position++;
                }
                throw {
                    message: 'no terminating quote found in string literal',
                    stack: (new Error()).stack,
                    position: position
                };
            }
            // test for numbers
            var numregex = /^-?(0|([1-9][0-9]*))(\.[0-9]+)?([Ee][-+]?[0-9]+)?/;
            var match = numregex.exec(path.substring(position));
            if (match !== null) {
                var num = parseFloat(match[0]);
                if (!isNaN(num) && isFinite(num)) {
                    position += match[0].length;
                    return create('number', num);
                } else {
                    throw {
                        message: 'Number out of range: ' + match[0],
                        stack: (new Error()).stack,
                        position: position,
                        token: match[0]
                    };
                }
            }
            // test for names
            var i = position;
            var ch;
            var name;
            for (;;) {
                ch = path.charAt(i);
                if (i == length || ' \t\n\r\v'.indexOf(ch) > -1 || operators.hasOwnProperty(ch)) {
                    if (path.charAt(position) === '$') {
                        // variable reference
                        name = path.substring(position + 1, i);
                        position = i;
                        return create('variable', name);
                    } else {
                        name = path.substring(position, i);
                        position = i;
                        switch (name) {
                            case 'and':
                            case 'or':
                            case 'in':
                                return create('operator', name);
                            case 'true':
                                return create('value', true);
                            case 'false':
                                return create('value', false);
                            case 'null':
                                return create('value', null);
                            default:
                                if (position == length && name === '') {
                                    // whitespace at end of input
                                    return null;
                                }
                                return create('name', name);
                        }
                    }
                } else {
                    i++;
                }
            }
        };

        return next;
    };


    // This parser implements the 'Top down operator precedence' algorithm developed by Vaughan R Pratt; http://dl.acm.org/citation.cfm?id=512931.
    // and builds on the Javascript framework described by Douglas Crockford at http://javascript.crockford.com/tdop/tdop.html
    // and in 'Beautiful Code', edited by Andy Oram and Greg Wilson, Copyright 2007 O'Reilly Media, Inc. 798-0-596-51004-6

    var parser = function (source) {
        var node;
        var lexer;

        var symbol_table = {};

        var base_symbol = {
            nud: function () {
                return this;
            }
        };

        var symbol = function (id, bp) {
            var s = symbol_table[id];
            bp = bp || 0;
            if (s) {
                if (bp >= s.lbp) {
                    s.lbp = bp;
                }
            } else {
                s = Object.create(base_symbol);
                s.id = s.value = id;
                s.lbp = bp;
                symbol_table[id] = s;
            }
            return s;
        };

        var advance = function (id) {
            if (id && node.id !== id) {
                var msg;
                if(node.id === '(end)') {
                    // unexpected end of buffer
                    msg = "Syntax error: expected '" + id + "' before end of expression";
                } else {
                    msg = "Syntax error: expected '" + id + "', got '" + node.id;
                }
                throw {
                    message: msg ,
                    stack: (new Error()).stack,
                    position: node.position,
                    token: node.id,
                    value: id
                };
            }
            var next_token = lexer();
            if (next_token === null) {
                node = symbol_table["(end)"];
                return node;
            }
            var value = next_token.value;
            var type = next_token.type;
            var symbol;
            switch (type) {
                case 'name':
                case 'variable':
                    symbol = symbol_table["(name)"];
                    break;
                case 'operator':
                    symbol = symbol_table[value];
                    if (!symbol) {
                        throw {
                            message: "Unknown operator: " + value,
                            stack: (new Error()).stack,
                            position: next_token.position,
                            token: value
                        };
                    }
                    break;
                case 'string':
                case 'number':
                case 'value':
                    type = "literal";
                    symbol = symbol_table["(literal)"];
                    break;
                /* istanbul ignore next */
                default:
                    throw {
                        message: "Unexpected token:" + value,
                        stack: (new Error()).stack,
                        position: next_token.position,
                        token: value
                    };
            }

            node = Object.create(symbol);
            node.value = value;
            node.type = type;
            node.position = next_token.position;
            return node;
        };

        // Pratt's algorithm
        var expression = function (rbp) {
            var left;
            var t = node;
            advance();
            left = t.nud();
            while (rbp < node.lbp) {
                t = node;
                advance();
                left = t.led(left);
            }
            return left;
        };

        // match infix operators
        // <expression> <operator> <expression>
        // left associative
        var infix = function (id, bp, led) {
            var bindingPower = bp || operators[id];
            var s = symbol(id, bindingPower);
            s.led = led || function (left) {
                this.lhs = left;
                this.rhs = expression(bindingPower);
                this.type = "binary";
                return this;
            };
            return s;
        };

        // match infix operators
        // <expression> <operator> <expression>
        // right associative
        var infixr = function (id, bp, led) {
            var bindingPower = bp || operators[id];
            var s = symbol(id, bindingPower);
            s.led = led || function (left) {
                this.lhs = left;
                this.rhs = expression(bindingPower - 1); // subtract 1 from bindingPower for right associative operators
                this.type = "binary";
                return this;
            };
            return s;
        };

        // match prefix operators
        // <operator> <expression>
        var prefix = function (id, nud) {
            var s = symbol(id);
            s.nud = nud || function () {
                this.expression = expression(70);
                this.type = "unary";
                return this;
            };
            return s;
        };

        symbol("(end)");
        symbol("(name)");
        symbol("(literal)");
        symbol(":");
        symbol(";");
        symbol(",");
        symbol(")");
        symbol("]");
        symbol("}");
        symbol(".."); // range operator
        infix("."); // field reference
        infix("+"); // numeric addition
        infix("-"); // numeric subtraction
        infix("*"); // numeric multiplication
        infix("/"); // numeric division
        infix("%"); // numeric modulus
        infix("="); // equality
        infix("<"); // less than
        infix(">"); // greater than
        infix("!="); // not equal to
        infix("<="); // less than or equal
        infix(">="); // greater than or equal
        infix("&"); // string concatenation
        infix("and"); // Boolean AND
        infix("or"); // Boolean OR
        infix("in"); // is member of array
        infixr(":="); // bind variable
        prefix("-"); // unary numeric negation

        // field wildcard (single level)
        prefix('*', function () {
            this.type = "wildcard";
            return this;
        });

        // descendant wildcard (multi-level)
        prefix('**', function () {
            this.type = "descendant";
            return this;
        });

        // function invocation
        infix("(", operators['('], function (left) {
            // left is is what we are trying to invoke
            this.procedure = left;
            this.type = 'function';
            this.arguments = [];
            if (node.id !== ')') {
                for (;;) {
                    if (node.type === 'operator' && node.id === '?') {
                        // partial function application
                        this.type = 'partial';
                        this.arguments.push(node);
                        advance('?');
                    } else {
                        this.arguments.push(expression(0));
                    }
                    if (node.id !== ',') break;
                    advance(',');
                }
            }
            advance(")");
            // if the name of the function is 'function' or λ, then this is function definition (lambda function)
            if (left.type === 'name' && (left.value === 'function' || left.value === '\u03BB')) {
                // all of the args must be VARIABLE tokens
                this.arguments.forEach(function (arg, index) {
                    if (arg.type !== 'variable') {
                        throw {
                            message: 'Parameter ' + (index + 1) + ' of function definition must be a variable name (start with $)',
                            stack: (new Error()).stack,
                            position: arg.position,
                            token: arg.value
                        };
                    }
                });
                this.type = 'lambda';
                // parse the function body
                advance('{');
                this.body = expression(0);
                advance('}');
            }
<<<<<<< HEAD
            advance(";");
        }
        advance(")");
        this.type = 'block';
        this.expressions = expressions;
        return this;
    });

// array constructor
    prefix("[", function () {
        var a = [];
        if (node.id !== "]") {
            for (;;) {
                var item = expression(0);
//                item.keepArray = true;
                if (node.id === "..") {
                    // range operator
                    var range = {type: "binary", value: "..", position: node.position, lhs: item};
                    advance("..");
                    range.rhs = expression(0);
                    item = range;
=======
            return this;
        });

        // parenthesis - block expression
        prefix("(", function () {
            var expressions = [];
            while (node.id !== ")") {
                expressions.push(expression(0));
                if (node.id !== ";") {
                    break;
                }
                advance(";");
            }
            advance(")");
            this.type = 'block';
            this.expressions = expressions;
            return this;
        });

        // object constructor
        prefix("{", function () {
            var a = [];
            if (node.id !== "}") {
                for (;;) {
                    var n = expression(0);
                    advance(":");
                    var v = expression(0);
                    a.push([n, v]); // holds an array of name/value expression pairs
                    if (node.id !== ",") {
                        break;
                    }
                    advance(",");
>>>>>>> 4bc8919a
                }
            }
            advance("}");
            this.lhs = a;
            this.type = "unary";
            return this;
        });

        // array constructor
        prefix("[", function () {
            var a = [];
            if (node.id !== "]") {
                for (;;) {
                    var item = expression(0);
                    if (node.id === "..") {
                        // range operator
                        var range = {type: "binary", value: "..", position: node.position, lhs: item};
                        advance("..");
                        range.rhs = expression(0);
                        item = range;
                    }
                    a.push(item);
                    if (node.id !== ",") {
                        break;
                    }
                    advance(",");
                }
            }
            advance("]");
            this.lhs = a;
            this.type = "unary";
            return this;
        });

        // filter - predicate or array index
        infix("[", operators['['], function (left) {
            this.lhs = left;
            this.rhs = expression(operators[']']);
            this.type = 'binary';
            advance("]");
            return this;
        });

        // aggregator
        infix("{", operators['{'], function (left) {
            this.lhs = left;
            this.rhs = expression(operators['}']);
            this.type = 'binary';
            advance("}");
            return this;
        });

        // if/then/else ternary operator ?:
        infix("?", operators['?'], function (left) {
            this.type = 'condition';
            this.condition = left;
            this.then = expression(0);
            if (node.id === ':') {
                // else condition
                advance(":");
                this.else = expression(0);
            }
            return this;
        });

        // tail call optimization
        // this is invoked by the post parser to analyse lambda functions to see
        // if they make a tail call.  If so, it is replaced by a thunk which will
        // be invoked by the trampoline loop during function application.
        // This enables tail-recursive functions to be written without growing the stack
        var tail_call_optimize = function(expr) {
            var result;
            if(expr.type === 'function') {
                var thunk = {type: 'lambda', thunk: true, arguments: [], position: expr.position};
                thunk.body = expr;
                result = thunk;
            } else if(expr.type === 'condition') {
                // analyse both branches
                expr.then = tail_call_optimize(expr.then);
                expr.else = tail_call_optimize(expr.else);
                result = expr;
            } else if(expr.type === 'block') {
                // only the last expression in the block
                var length = expr.expressions.length;
                if(length > 0) {
                    expr.expressions[length - 1] = tail_call_optimize(expr.expressions[length - 1]);
                }
                result = expr;
            } else {
                result = expr;
            }
            return result;
        };

        // post-parse stage
        // the purpose of this is flatten the parts of the AST representing location paths,
        // converting them to arrays of steps which in turn may contain arrays of predicates.
        // following this, nodes containing '.' and '[' should be eliminated from the AST.
        var post_parse = function (expr) {
            var result = [];
            switch (expr.type) {
                case 'binary':
                    switch (expr.value) {
                        case '.':
                            var step = post_parse(expr.lhs);
                            if (Array.isArray(step)) {
                                Array.prototype.push.apply(result, step);
                            } else {
                                result.push(step);
                            }
                            var rest = [post_parse(expr.rhs)];
                            Array.prototype.push.apply(result, rest);
                            result.type = 'path';
                            break;
                        case '[':
                            // predicated step
                            // LHS is a step or a predicated step
                            // RHS is the predicate expr
                            result = post_parse(expr.lhs);
                            if (typeof result.aggregate !== 'undefined') {
                                throw {
                                    message: 'A predicate cannot follow an aggregate in a step.',
                                    stack: (new Error()).stack,
                                    position: expr.position
                                };
                            }
                            if (typeof result.predicate === 'undefined') {
                                result.predicate = [];
                            }
                            result.predicate.push(post_parse(expr.rhs));
                            break;
                        case '{':
                            // aggregate
                            // LHS is a step or a predicated step
                            // RHS is the predicate expr
                            result = post_parse(expr.lhs);
                            if (typeof result.aggregate !== 'undefined') {
                                throw {
                                    message: 'Each step can only have one aggregator.',
                                    stack: (new Error()).stack,
                                    position: expr.position
                                };
                            }
                            result.aggregate = post_parse(expr.rhs);
                            break;
                        default:
                            result = {type: expr.type, value: expr.value, position: expr.position};
                            result.lhs = post_parse(expr.lhs);
                            result.rhs = post_parse(expr.rhs);
                    }
                    break;
                case 'unary':
                    result = {type: expr.type, value: expr.value, position: expr.position};
                    if (expr.value === '[') {
                        // array constructor - process each item
                        result.lhs = expr.lhs.map(function (item) {
                            return post_parse(item);
                        });
                    } else if (expr.value === '{') {
                        // object constructor - process each pair
                        result.lhs = expr.lhs.map(function (pair) {
                            return [post_parse(pair[0]), post_parse(pair[1])];
                        });
                    } else {
                        // all other unary expressions - just process the expression
                        result.expression = post_parse(expr.expression);
                        // if unary minus on a number, then pre-process
                        if (expr.value === '-' && result.expression.type === 'literal' && isNumeric(result.expression.value)) {
                            result = result.expression;
                            result.value = -result.value;
                        }
                    }
                    break;
                case 'function':
                case 'partial':
                    result = {type: expr.type, name: expr.name, value: expr.value, position: expr.position};
                    result.arguments = expr.arguments.map(function (arg) {
                        return post_parse(arg);
                    });
                    result.procedure = post_parse(expr.procedure);
                    break;
                case 'lambda':
                    result = {type: expr.type, arguments: expr.arguments, position: expr.position};
                    var body = post_parse(expr.body);
                    result.body = tail_call_optimize(body);
                    break;
                case 'condition':
                    result = {type: expr.type, position: expr.position};
                    result.condition = post_parse(expr.condition);
                    result.then = post_parse(expr.then);
                    if (typeof expr.else !== 'undefined') {
                        result.else = post_parse(expr.else);
                    }
                    break;
                case 'block':
                    result = {type: expr.type, position: expr.position};
                    // array of expressions - process each one
                    result.expressions = expr.expressions.map(function (item) {
                        return post_parse(item);
                    });
                    // TODO scan the array of expressions to see if any of them assign variables
                    // if so, need to mark the block as one that needs to create a new frame
                    break;
                case 'name':
                case 'literal':
                case 'wildcard':
                case 'descendant':
                case 'variable':
                    result = expr;
                    break;
                case 'operator':
                    // the tokens 'and' and 'or' might have been used as a name rather than an operator
                    if (expr.value === 'and' || expr.value === 'or' || expr.value === 'in') {
                        expr.type = 'name';
                        result = post_parse(expr);
                    } else if (expr.value === '?') {
                        // partial application
                        result = expr;
                    } else {
                        throw {
                            message: "Syntax error: " + expr.value,
                            stack: (new Error()).stack,
                            position: expr.position,
                            token: expr.value
                        };
                    }
                    break;
                default:
                    var reason = "Unknown expression type: " + expr.value;
                    /* istanbul ignore else */
                    if (expr.id === '(end)') {
                        reason = "Syntax error: unexpected end of expression";
                    }
                    throw {
                        message: reason,
                        stack: (new Error()).stack,
                        position: expr.position,
                        token: expr.value
                    };
            }
            return result;
        };

        // now invoke the tokenizer and the parser and return the syntax tree

        lexer = tokenizer(source);
        advance();
        // parse the tokens
        var expr = expression(0);
        if (node.id !== '(end)') {
            throw {
                message: "Syntax error: " + node.value,
                stack: (new Error()).stack,
                position: node.position,
                token: node.value
            };
        }
<<<<<<< HEAD
        advance("]");
        this.lhs = a;
        this.type = "unary";
        return this;
    });

    // filter - predicate or array index
    infix("[", operators['['], function (left) {
        if(node.id === "]") {
            // empty predicate means maintain singleton arrays in the output
            var step = left;
            while(step && step.type === 'binary' && step.value === '[') {
                step = step.lhs;
            }
            step.keepArray = true;
            advance("]");
            return left;
        } else {
            this.lhs = left;
            this.rhs = expression(operators[']']);
            this.type = 'binary';
            advance("]");
            return this;
        }
    });

    var objectParser = function (left) {
        var a = [];
        if (node.id !== "}") {
            for (;;) {
                var n = expression(0);
                advance(":");
                var v = expression(0);
                a.push([n, v]); // holds an array of name/value expression pairs
                if (node.id !== ",") {
                    break;
                }
                advance(",");
            }
        }
        advance("}");
        if(typeof left === 'undefined') {
            // NUD - unary prefix form
            this.lhs = a;
            this.type = "unary";
        } else {
            // LED - binary infix form
            this.lhs = left;
            this.rhs = a;
            this.type = 'binary';
        }
        return this;
    };

    // object constructor
    prefix("{", objectParser);

    // object grouping
    infix("{", operators['{'], objectParser);

    // if/then/else ternary operator ?:
    infix("?", operators['?'], function (left) {
        this.type = 'condition';
        this.condition = left;
        this.then = expression(0);
        if (node.id === ':') {
            // else condition
            advance(":");
            this.else = expression(0);
        }
        return this;
    });

    // tail call optimization
    // this is invoked by the post parser to analyse lambda functions to see
    // if they make a tail call.  If so, it is replaced by a thunk which will
    // be invoked by the trampoline loop during function application.
    // This enables tail-recursive functions to be written without growing the stack
    var tail_call_optimize = function(expr) {
        var result;
        if(expr.type === 'function') {
            var thunk = {type: 'lambda', thunk: true, arguments: [], position: expr.position};
            thunk.body = expr;
            result = thunk;
        } else if(expr.type === 'condition') {
            // analyse both branches
            expr.then = tail_call_optimize(expr.then);
            expr.else = tail_call_optimize(expr.else);
            result = expr;
        } else if(expr.type === 'block') {
            // only the last expression in the block
            var length = expr.expressions.length;
            if(length > 0) {
                expr.expressions[length - 1] = tail_call_optimize(expr.expressions[length - 1]);
=======
        expr = post_parse(expr);

        // a single name token is a single step location path
        if (expr.type === 'name') {
            expr = [expr];
            expr.type = 'path';
        }

        return expr;
    };

    /**
     * Check if value is a finite number
     * @param {float} n - number to evaluate
     * @returns {boolean} True if n is a finite number
     */
    function isNumeric(n) {
        var isNum = false;
        if(typeof n === 'number') {
            var num = parseFloat(n);
            isNum = !isNaN(num);
            if (isNum && !isFinite(num)) {
                throw {
                    message: "Number out of range",
                    value: n,
                    stack: (new Error()).stack
                };
>>>>>>> 4bc8919a
            }
        }
        return isNum;
    }

    /**
     * Returns true if the arg is an array of numbers
     * @param {*} arg - the item to test
     * @returns {boolean} True if arg is an array of numbers
     */
    function isArrayOfNumbers(arg) {
        var result = false;
        if(Array.isArray(arg)) {
            result = (arg.filter(function(item){return !isNumeric(item);}).length == 0);
        }
        return result;
    }

    // Polyfill
    /* istanbul ignore next */
    Number.isInteger = Number.isInteger || function(value) {
        return typeof value === "number" &&
            isFinite(value) &&
            Math.floor(value) === value;
    };

    /**
     * Evaluate expression against input data
     * @param {Object} expr - JSONata expression
     * @param {Object} input - Input data to evaluate against
     * @param {Object} environment - Environment
     * @returns {*} Evaluated input data
     */
    function evaluate(expr, input, environment) {
        var result;

        var entryCallback = environment.lookup('__evaluate_entry');
        if(entryCallback) {
            entryCallback(expr, input, environment);
        }

        switch (expr.type) {
            case 'path':
                result = evaluatePath(expr, input, environment);
                break;
            case 'binary':
<<<<<<< HEAD
                switch (expr.value) {
                    case '.':
                        var lstep = post_parse(expr.lhs);
                        if (lstep.type === 'path') {
                            Array.prototype.push.apply(result, lstep);
                        } else {
                            result.push(lstep);
                        }
                        var rest = post_parse(expr.rhs);
                        if(rest.type !== 'path') {
                            rest = [rest];
                        }
                        Array.prototype.push.apply(result, rest);
                        result.type = 'path';
                        break;
                    case '[':
                        // predicated step
                        // LHS is a step or a predicated step
                        // RHS is the predicate expr
                        result = post_parse(expr.lhs);
                        var step = result;
                        if(result.type === 'path') {
                            step = result[result.length - 1];
                        }
                        if (typeof step.group !== 'undefined') {
                            throw {
                                message: 'A predicate cannot follow a grouping expression in a step. Error at column: ' + expr.position,
                                stack: (new Error()).stack,
                                position: expr.position
                            };
                        }
                        if (typeof step.predicate === 'undefined') {
                            step.predicate = [];
                        }
                        step.predicate.push(post_parse(expr.rhs));
                        break;
                    case '{':
                        // group-by
                        // LHS is a step or a predicated step
                        // RHS is the object constructor expr
                        result = post_parse(expr.lhs);
                        if (typeof result.group !== 'undefined') {
                            throw {
                                message: 'Each step can only have one grouping expression. Error at column: ' + expr.position,
                                stack: (new Error()).stack,
                                position: expr.position
                            };
                        }
                        // object constructor - process each pair
                        result.group = {
                            lhs: expr.rhs.map(function (pair) {
                                return [post_parse(pair[0]), post_parse(pair[1])];
                            }),
                            position: expr.position
                        };
                        break;
                    default:
                        result = {type: expr.type, value: expr.value, position: expr.position};
                        result.lhs = post_parse(expr.lhs);
                        result.rhs = post_parse(expr.rhs);
                }
=======
                result = evaluateBinary(expr, input, environment);
>>>>>>> 4bc8919a
                break;
            case 'unary':
                result = evaluateUnary(expr, input, environment);
                break;
            case 'name':
                result = evaluateName(expr, input, environment);
                break;
            case 'literal':
                result = evaluateLiteral(expr, input, environment);
                break;
            case 'wildcard':
                result = evaluateWildcard(expr, input, environment);
                break;
            case 'descendant':
                result = evaluateDescendants(expr, input, environment);
                break;
            case 'condition':
                result = evaluateCondition(expr, input, environment);
                break;
            case 'block':
                result = evaluateBlock(expr, input, environment);
                break;
            case 'function':
                result = evaluateFunction(expr, input, environment);
                break;
<<<<<<< HEAD
            case 'name':
                result = [expr];
                result.type = 'path';
                break;
            case 'literal':
            case 'wildcard':
            case 'descendant':
=======
>>>>>>> 4bc8919a
            case 'variable':
                result = evaluateVariable(expr, input, environment);
                break;
            case 'lambda':
                result = evaluateLambda(expr, input, environment);
                break;
            case 'partial':
                result = evaluatePartialApplication(expr, input, environment);
                break;
        }
<<<<<<< HEAD
        return result;
    };

    // now invoke the tokenizer and the parser and return the syntax tree

    lexer = tokenizer(source);
    advance();
    // parse the tokens
    var expr = expression(0);
    if (node.id !== '(end)') {
        throw {
            message: "Syntax error: " + node.value + " at column " + node.position,
            stack: (new Error()).stack,
            position: node.position,
            token: node.value
        };
    }
    expr = post_parse(expr);

    return expr;
};
=======
        if (expr.hasOwnProperty('predicate')) {
            result = applyPredicates(expr.predicate, result, environment);
        }
        if (expr.hasOwnProperty('aggregate')) {
            result = applyAggregate(expr.aggregate, result, environment);
        }
>>>>>>> 4bc8919a

        var exitCallback = environment.lookup('__evaluate_exit');
        if(exitCallback) {
            exitCallback(expr, input, environment, result);
        }

        return result;
    }

    /**
     * Evaluate path expression against input data
     * @param {Object} expr - JSONata expression
     * @param {Object} input - Input data to evaluate against
     * @param {Object} environment - Environment
     * @returns {*} Evaluated input data
     */
    function evaluatePath(expr, input, environment) {
        var result;
        var inputSequence;
        // expr is an array of steps
        // if the first step is a variable reference ($...), including root reference ($$),
        //   then the path is absolute rather than relative
        if (expr[0].type === 'variable') {
            expr[0].absolute = true;
        } else if(expr[0].type === 'unary' && expr[0].value === '[') {
            // array constructor - not relative to the input
            input = [null];// dummy singleton sequence for first step
        }

        // evaluate each step in turn
        expr.forEach(function (step) {
            var resultSequence = [];
            result = undefined;
            // if input is not an array, make it so
            if (step.absolute === true) {
                inputSequence = [input]; // dummy singleton sequence for first (absolute) step
            } else if (Array.isArray(input)) {
                inputSequence = input;
            } else {
                inputSequence = [input];
            }
            // if there is more than one step in the path, handle quoted field names as names not literals
            if (expr.length > 1 && step.type === 'literal') {
                step.type = 'name';
            }
            if (step.value === '{') {
                if(typeof input !== 'undefined') {
                    result = evaluateGroupExpression(step, inputSequence, environment);
                }
            } else {
                inputSequence.forEach(function (item) {
                    var res = evaluate(step, item, environment);
                    if (typeof res !== 'undefined') {
                        if (Array.isArray(res)) {
                            // is res an array - if so, flatten it into the parent array
                            res.forEach(function (innerRes) {
                                if (typeof innerRes !== 'undefined') {
                                    resultSequence.push(innerRes);
                                }
                            });
                        } else {
                            resultSequence.push(res);
                        }
                    }
                });
                if (resultSequence.length == 1) {
                    result = resultSequence[0];
                } else if (resultSequence.length > 1) {
                    result = resultSequence;
                }
            }

            input = result;
        });
        return result;
    }

<<<<<<< HEAD
    switch (expr.type) {
        case 'path':
            result = evaluatePath(expr, input, environment);
            break;
        case 'binary':
            result = evaluateBinary(expr, input, environment);
            break;
        case 'unary':
            result = evaluateUnary(expr, input, environment);
            break;
        case 'name':
            result = evaluateName(expr, input, environment);
            break;
        case 'literal':
            result = evaluateLiteral(expr, input, environment);
            break;
        case 'wildcard':
            result = evaluateWildcard(expr, input, environment);
            break;
        case 'descendant':
            result = evaluateDescendants(expr, input, environment);
            break;
        case 'condition':
            result = evaluateCondition(expr, input, environment);
            break;
        case 'block':
            result = evaluateBlock(expr, input, environment);
            break;
        case 'function':
            result = evaluateFunction(expr, input, environment);
            break;
        case 'variable':
            result = evaluateVariable(expr, input, environment);
            break;
        case 'lambda':
            result = evaluateLambda(expr, input, environment);
            break;
        case 'partial':
            result = evaluatePartialApplication(expr, input, environment);
            break;
    }
    if (expr.hasOwnProperty('predicate')) {
        result = applyPredicates(expr.predicate, result, environment);
    }
    if (expr.hasOwnProperty('group')) {
        result = evaluateGroupExpression(expr.group, result, environment);
=======
    /**
     * Apply predicates to input data
     * @param {Object} predicates - Predicates
     * @param {Object} input - Input data to apply predicates against
     * @param {Object} environment - Environment
     * @returns {*} Result after applying predicates
     */
    function applyPredicates(predicates, input, environment) {
        var result;
        var inputSequence = input;
        // lhs potentially holds an array
        // we want to iterate over the array, and only keep the items that are
        // truthy when applied to the predicate.
        // if the predicate evaluates to an integer, then select that index

        var results = [];
        predicates.forEach(function (predicate) {
            // if it's not an array, turn it into one
            // since in XPath >= 2.0 an item is equivalent to a singleton sequence of that item
            // if input is not an array, make it so
            if (!Array.isArray(inputSequence)) {
                inputSequence = [inputSequence];
            }
            results = [];
            result = undefined;
            if (predicate.type === 'literal' && isNumeric(predicate.value)) {
                var index = predicate.value;
                if (!Number.isInteger(index)) {
                    // round it down
                    index = Math.floor(index);
                }
                if (index < 0) {
                    // count in from end of array
                    index = inputSequence.length + index;
                }
                result = inputSequence[index];
            } else {
                inputSequence.forEach(function (item, index) {
                    var res = evaluate(predicate, item, environment);
                    if (isNumeric(res)) {
                        res = [res];
                    }
                    if(isArrayOfNumbers(res)) {
                        res.forEach(function(ires) {
                            if (!Number.isInteger(ires)) {
                                // round it down
                                ires = Math.floor(ires);
                            }
                            if (ires < 0) {
                                // count in from end of array
                                ires = inputSequence.length + ires;
                            }
                            if (ires == index) {
                                results.push(item);
                            }
                        });
                    } else if (functionBoolean(res)) { // truthy
                        results.push(item);
                    }
                });
            }
            if (results.length == 1) {
                result = results[0];
            } else if (results.length > 1) {
                result = results;
            }
            inputSequence = result;
        });
        return result;
>>>>>>> 4bc8919a
    }

    /**
     * Apply aggregate to input data
     * @param {Object} expr - JSONata expression
     * @param {Object} input - Input data to evaluate against
     * @param {Object} environment - Environment
     * @returns {{}} Result after applying aggregate
     */
    function applyAggregate(expr, input, environment) {
        var result = {};
        // this is effectively a 'reduce' HOF (fold left)
        // if the input is a singleton, then just return this as the result
        // otherwise iterate over the input array and aggregate the result
        if (Array.isArray(input)) {
            // create a new frame to limit the scope
            var aggEnv = createFrame(environment);
            // the variable $@ will hold the aggregated value, initialize this to the first array item
            aggEnv.bind('_', input[0]);
            // loop over the remainder of the array
            for (var index = 1; index < input.length; index++) {
                var reduce = evaluate(expr, input[index], aggEnv);
                aggEnv.bind('_', reduce);
            }
            result = aggEnv.lookup('_');
        } else {
            result = input;
        }
        return result;
    }

    /**
     * Evaluate binary expression against input data
     * @param {Object} expr - JSONata expression
     * @param {Object} input - Input data to evaluate against
     * @param {Object} environment - Environment
     * @returns {*} Evaluated input data
     */
    function evaluateBinary(expr, input, environment) {
        var result;

<<<<<<< HEAD
/**
 * Evaluate path expression against input data
 * @param {Object} expr - JSONata expression
 * @param {Object} input - Input data to evaluate against
 * @param {Object} environment - Environment
 * @returns {*} Evaluated input data
 */
function evaluatePath(expr, input, environment) {
    var result;
    var inputSequence;
    var keepSingletonArray = false;
    // expr is an array of steps
    // if the first step is a variable reference ($...), including root reference ($$),
    //   then the path is absolute rather than relative
    if (expr[0].type === 'variable') {
        expr[0].absolute = true;
    } else if(expr[0].type === 'unary' && expr[0].value === '[') {
        // array constructor - not relative to the input
        input = [null];// dummy singleton sequence for first step
    }

    // evaluate each step in turn
    for(var ii = 0; ii < expr.length; ii++) {
        var step = expr[ii];
        if(step.keepArray === true) {
            keepSingletonArray = true;
        }
        var resultSequence = [];
        result = undefined;
        // if input is not an array, make it so
        if (step.absolute === true) {
            inputSequence = [input]; // dummy singleton sequence for first (absolute) step
        } else if (Array.isArray(input)) {
            inputSequence = input;
        } else {
            inputSequence = [input];
        }
        // if there is more than one step in the path, handle quoted field names as names not literals
        if (expr.length > 1 && step.type === 'literal') {
            step.type = 'name';
        }
        inputSequence.forEach(function (item) {
            var res = evaluate(step, item, environment);
            if (typeof res !== 'undefined') {
                if (Array.isArray(res) && (step.value !== '[' || (step.lhs.length == 1 && step.lhs[0].value === '{'))) {
                    // is res an array - if so, flatten it into the parent array
                    res.forEach(function (innerRes) {
                        if (typeof innerRes !== 'undefined') {
                            resultSequence.push(innerRes);
                        }
                    });
                } else {
                    resultSequence.push(res);
                }
            }
        });
        if (resultSequence.length == 1) {
            if(keepSingletonArray) {
                result = resultSequence;
            } else {
                result = resultSequence[0];
            }
        } else if (resultSequence.length > 1) {
            result = resultSequence;
=======
        switch (expr.value) {
            case '+':
            case '-':
            case '*':
            case '/':
            case '%':
                result = evaluateNumericExpression(expr, input, environment);
                break;
            case '=':
            case '!=':
            case '<':
            case '<=':
            case '>':
            case '>=':
                result = evaluateComparisonExpression(expr, input, environment);
                break;
            case '&':
                result = evaluateStringConcat(expr, input, environment);
                break;
            case 'and':
            case 'or':
                result = evaluateBooleanExpression(expr, input, environment);
                break;
            case '..':
                result = evaluateRangeExpression(expr, input, environment);
                break;
            case ':=':
                result = evaluateBindExpression(expr, input, environment);
                break;
            case 'in':
                result = evaluateIncludesExpression(expr, input, environment);
                break;
        }
        return result;
    }

    /**
     * Evaluate unary expression against input data
     * @param {Object} expr - JSONata expression
     * @param {Object} input - Input data to evaluate against
     * @param {Object} environment - Environment
     * @returns {*} Evaluated input data
     */
    function evaluateUnary(expr, input, environment) {
        var result;

        switch (expr.value) {
            case '-':
                result = evaluate(expr.expression, input, environment);
                if (isNumeric(result)) {
                    result = -result;
                } else {
                    throw {
                        message: "Cannot negate a non-numeric value: " + result,
                        stack: (new Error()).stack,
                        position: expr.position,
                        token: expr.value,
                        value: result
                    };
                }
                break;
            case '[':
                // array constructor - evaluate each item
                result = [];
                expr.lhs.forEach(function (item) {
                    var value = evaluate(item, input, environment);
                    if (typeof value !== 'undefined') {
                        if (item.value === '..') {
                            // array generated by the range operator - merge into results
                            result = functionAppend(result, value);
                        } else {
                            result.push(value);
                        }
                    }
                });
                break;
            case '{':
                // object constructor - apply grouping
                result = evaluateGroupExpression(expr, input, environment);
                break;

        }
        return result;
    }

    /**
     * Evaluate name object against input data
     * @param {Object} expr - JSONata expression
     * @param {Object} input - Input data to evaluate against
     * @param {Object} environment - Environment
     * @returns {*} Evaluated input data
     */
    function evaluateName(expr, input, environment) {
        // lookup the 'name' item in the input
        var result;
        if (Array.isArray(input)) {
            var results = [];
            input.forEach(function (item) {
                var res = evaluateName(expr, item, environment);
                if (typeof res !== 'undefined') {
                    results.push(res);
                }
            });
            if (results.length == 1) {
                result = results[0];
            } else if (results.length > 1) {
                result = results;
            }
        } else if (input !== null && typeof input === 'object') {
            result = input[expr.value];
>>>>>>> 4bc8919a
        }
        return result;
    }

<<<<<<< HEAD
        if(typeof result === 'undefined') {
            break;
        }
        input = result;
    }
    return result;
}
=======
    /**
     * Evaluate literal against input data
     * @param {Object} expr - JSONata expression
     * @returns {*} Evaluated input data
     */
    function evaluateLiteral(expr) {
        return expr.value;
    }
>>>>>>> 4bc8919a

    /**
     * Evaluate wildcard against input data
     * @param {Object} expr - JSONata expression
     * @param {Object} input - Input data to evaluate against
     * @returns {*} Evaluated input data
     */
    function evaluateWildcard(expr, input) {
        var result;
        var results = [];
        if (input !== null && typeof input === 'object') {
            Object.keys(input).forEach(function (key) {
                var value = input[key];
                if(Array.isArray(value)) {
                    value = flatten(value);
                    results = functionAppend(results, value);
                } else {
                    results.push(value);
                }
            });
        }

        if (results.length == 1) {
            result = results[0];
        } else if (results.length > 1) {
            result = results;
        }
<<<<<<< HEAD
        inputSequence = result;
    });
    return result;
}

/**
 * Evaluate binary expression against input data
 * @param {Object} expr - JSONata expression
 * @param {Object} input - Input data to evaluate against
 * @param {Object} environment - Environment
 * @returns {*} Evaluated input data
 */
function evaluateBinary(expr, input, environment) {
    var result;

    switch (expr.value) {
        case '+':
        case '-':
        case '*':
        case '/':
        case '%':
            result = evaluateNumericExpression(expr, input, environment);
            break;
        case '=':
        case '!=':
        case '<':
        case '<=':
        case '>':
        case '>=':
            result = evaluateComparisonExpression(expr, input, environment);
            break;
        case '&':
            result = evaluateStringConcat(expr, input, environment);
            break;
        case 'and':
        case 'or':
            result = evaluateBooleanExpression(expr, input, environment);
            break;
        case '..':
            result = evaluateRangeExpression(expr, input, environment);
            break;
        case ':=':
            result = evaluateBindExpression(expr, input, environment);
            break;
        case 'in':
            result = evaluateIncludesExpression(expr, input, environment);
            break;
=======
        return result;
    }

    /**
     * Returns a flattened array
     * @param {Array} arg - the array to be flatten
     * @param {Array} flattened - carries the flattened array - if not defined, will initialize to []
     * @returns {Array} - the flattened array
     */
    function flatten(arg, flattened) {
        if(typeof flattened === 'undefined') {
            flattened = [];
        }
        if(Array.isArray(arg)) {
            arg.forEach(function (item) {
                flatten(item, flattened);
            });
        } else {
            flattened.push(arg);
        }
        return flattened;
>>>>>>> 4bc8919a
    }

    /**
     * Evaluate descendants against input data
     * @param {Object} expr - JSONata expression
     * @param {Object} input - Input data to evaluate against
     * @returns {*} Evaluated input data
     */
    function evaluateDescendants(expr, input) {
        var result;
        var resultSequence = [];
        if (typeof input !== 'undefined') {
            // traverse all descendants of this object/array
            recurseDescendants(input, resultSequence);
            if (resultSequence.length == 1) {
                result = resultSequence[0];
            } else {
                result = resultSequence;
            }
<<<<<<< HEAD
            break;
        case '[':
            // array constructor - evaluate each item
            result = [];
            expr.lhs.forEach(function (item) {
                var value = evaluate(item, input, environment);
                if (typeof value !== 'undefined') {
                    if(item.value === '[') {
                        result.push(value);
                    } else {
                        result = functionAppend(result, value);
                    }
                }
            });
            break;
        case '{':
            // object constructor - apply grouping
            result = evaluateGroupExpression(expr, input, environment);
            break;

=======
        }
        return result;
>>>>>>> 4bc8919a
    }

    /**
     * Recurse through descendants
     * @param {Object} input - Input data
     * @param {Object} results - Results
     */
    function recurseDescendants(input, results) {
        // this is the equivalent of //* in XPath
        if (!Array.isArray(input)) {
            results.push(input);
        }
        if (Array.isArray(input)) {
            input.forEach(function (member) {
                recurseDescendants(member, results);
            });
        } else if (input !== null && typeof input === 'object') {
            Object.keys(input).forEach(function (key) {
                recurseDescendants(input[key], results);
            });
        }
    }

    /**
     * Evaluate numeric expression against input data
     * @param {Object} expr - JSONata expression
     * @param {Object} input - Input data to evaluate against
     * @param {Object} environment - Environment
     * @returns {*} Evaluated input data
     */
    function evaluateNumericExpression(expr, input, environment) {
        var result;

        var lhs = evaluate(expr.lhs, input, environment);
        var rhs = evaluate(expr.rhs, input, environment);

        if (typeof lhs === 'undefined' || typeof rhs === 'undefined') {
            // if either side is undefined, the result is undefined
            return result;
        }

        if (!isNumeric(lhs)) {
            throw {
                message: 'LHS of ' + expr.value + ' operator must evaluate to a number',
                stack: (new Error()).stack,
                position: expr.position,
                token: expr.value,
                value: lhs
            };
        }
        if (!isNumeric(rhs)) {
            throw {
                message: 'RHS of ' + expr.value + ' operator must evaluate to a number',
                stack: (new Error()).stack,
                position: expr.position,
                token: expr.value,
                value: rhs
            };
        }

        switch (expr.value) {
            case '+':
                result = lhs + rhs;
                break;
            case '-':
                result = lhs - rhs;
                break;
            case '*':
                result = lhs * rhs;
                break;
            case '/':
                result = lhs / rhs;
                break;
            case '%':
                result = lhs % rhs;
                break;
        }
        return result;
    }

    /**
     * Evaluate comparison expression against input data
     * @param {Object} expr - JSONata expression
     * @param {Object} input - Input data to evaluate against
     * @param {Object} environment - Environment
     * @returns {*} Evaluated input data
     */
    function evaluateComparisonExpression(expr, input, environment) {
        var result;

        var lhs = evaluate(expr.lhs, input, environment);
        var rhs = evaluate(expr.rhs, input, environment);

        if (typeof lhs === 'undefined' || typeof rhs === 'undefined') {
            // if either side is undefined, the result is false
            return false;
        }

        switch (expr.value) {
            case '=':
                result = lhs == rhs;
                break;
            case '!=':
                result = (lhs != rhs);
                break;
            case '<':
                result = lhs < rhs;
                break;
            case '<=':
                result = lhs <= rhs;
                break;
            case '>':
                result = lhs > rhs;
                break;
            case '>=':
                result = lhs >= rhs;
                break;
        }
        return result;
    }

    /**
     * Inclusion operator - in
     *
     * @param {Object} expr - AST
     * @param {*} input - input context
     * @param {Object} environment - frame
     * @returns {boolean} - true if lhs is a member of rhs
     */
    function evaluateIncludesExpression(expr, input, environment) {
        var result = false;

        var lhs = evaluate(expr.lhs, input, environment);
        var rhs = evaluate(expr.rhs, input, environment);

        if (typeof lhs === 'undefined' || typeof rhs === 'undefined') {
            // if either side is undefined, the result is false
            return false;
        }

        if(!Array.isArray(rhs)) {
            rhs = [rhs];
        }

        for(var i = 0; i < rhs.length; i++) {
            if(rhs[i] === lhs) {
                result = true;
                break;
            }
        }

        return result;
    }

    /**
     * Evaluate boolean expression against input data
     * @param {Object} expr - JSONata expression
     * @param {Object} input - Input data to evaluate against
     * @param {Object} environment - Environment
     * @returns {*} Evaluated input data
     */
    function evaluateBooleanExpression(expr, input, environment) {
        var result;

        switch (expr.value) {
            case 'and':
                result = functionBoolean(evaluate(expr.lhs, input, environment)) &&
                    functionBoolean(evaluate(expr.rhs, input, environment));
                break;
            case 'or':
                result = functionBoolean(evaluate(expr.lhs, input, environment)) ||
                    functionBoolean(evaluate(expr.rhs, input, environment));
                break;
        }
        return result;
    }

    /**
     * Evaluate string concatenation against input data
     * @param {Object} expr - JSONata expression
     * @param {Object} input - Input data to evaluate against
     * @param {Object} environment - Environment
     * @returns {string|*} Evaluated input data
     */
    function evaluateStringConcat(expr, input, environment) {
        var result;
        var lhs = evaluate(expr.lhs, input, environment);
        var rhs = evaluate(expr.rhs, input, environment);

        var lstr = '';
        var rstr = '';
        if (typeof lhs !== 'undefined') {
            lstr = functionString(lhs);
        }
        if (typeof rhs !== 'undefined') {
            rstr = functionString(rhs);
        }

        result = lstr.concat(rstr);
        return result;
    }

    /**
     * Evaluate group expression against input data
     * @param {Object} expr - JSONata expression
     * @param {Object} input - Input data to evaluate against
     * @param {Object} environment - Environment
     * @returns {{}} Evaluated input data
     */
    function evaluateGroupExpression(expr, input, environment) {
        var result = {};
        var groups = {};
        // group the input sequence by 'key' expression
        if (!Array.isArray(input)) {
            input = [input];
        }
        input.forEach(function (item) {
            expr.lhs.forEach(function (pair) {
                var key = evaluate(pair[0], item, environment);
                // key has to be a string
                if (typeof  key !== 'string') {
                    throw {
                        message: 'Key in object structure must evaluate to a string. Got: ' + key,
                        stack: (new Error()).stack,
                        position: expr.position,
                        value: key
                    };
                }
                var entry = {data: item, expr: pair[1]};
                if (groups.hasOwnProperty(key)) {
                    // a value already exists in this slot
                    // append it as an array
                    groups[key].data = functionAppend(groups[key].data, item);
                } else {
                    groups[key] = entry;
                }
            });
        });
        // iterate over the groups to evaluate the 'value' expression
        for (var key in groups) {
            var entry = groups[key];
            var value = evaluate(entry.expr, entry.data, environment);
            result[key] = value;
        }
        return result;
    }

    /**
     * Evaluate range expression against input data
     * @param {Object} expr - JSONata expression
     * @param {Object} input - Input data to evaluate against
     * @param {Object} environment - Environment
     * @returns {*} Evaluated input data
     */
    function evaluateRangeExpression(expr, input, environment) {
        var result;

        var lhs = evaluate(expr.lhs, input, environment);
        var rhs = evaluate(expr.rhs, input, environment);

        if (typeof lhs === 'undefined' || typeof rhs === 'undefined') {
            // if either side is undefined, the result is undefined
            return result;
        }

<<<<<<< HEAD
/**
 * Evaluate bind expression against input data
 * @param {Object} expr - JSONata expression
 * @param {Object} input - Input data to evaluate against
 * @param {Object} environment - Environment
 * @returns {*} Evaluated input data
 */
function evaluateBindExpression(expr, input, environment) {
    // The RHS is the expression to evaluate
    // The LHS is the name of the variable to bind to - should be a VARIABLE token
    var value = evaluate(expr.rhs, input, environment);
    if (expr.lhs.type !== 'variable') {
        throw {
            message: "Left hand side of := must be a variable name (start with $) at column " + expr.position,
            stack: (new Error()).stack,
            position: expr.position,
            token: expr.value,
            value: expr.lhs.type === 'path' ? expr.lhs[0].value : expr.lhs.value
        };
    }
    environment.bind(expr.lhs.value, value);
    return value;
}
=======
        if (lhs > rhs) {
            // if the lhs is greater than the rhs, return undefined
            return result;
        }

        if (!Number.isInteger(lhs)) {
            throw {
                message: 'LHS of range operator (..) must evaluate to an integer',
                stack: (new Error()).stack,
                position: expr.position,
                token: expr.value,
                value: lhs
            };
        }
        if (!Number.isInteger(rhs)) {
            throw {
                message: 'RHS of range operator (..) must evaluate to an integer',
                stack: (new Error()).stack,
                position: expr.position,
                token: expr.value,
                value: rhs
            };
        }
>>>>>>> 4bc8919a

        result = new Array(rhs - lhs + 1);
        for (var item = lhs, index = 0; item <= rhs; item++, index++) {
            result[index] = item;
        }
        return result;
    }

    /**
     * Evaluate bind expression against input data
     * @param {Object} expr - JSONata expression
     * @param {Object} input - Input data to evaluate against
     * @param {Object} environment - Environment
     * @returns {*} Evaluated input data
     */
    function evaluateBindExpression(expr, input, environment) {
        // The RHS is the expression to evaluate
        // The LHS is the name of the variable to bind to - should be a VARIABLE token
        var value = evaluate(expr.rhs, input, environment);
        if (expr.lhs.type !== 'variable') {
            throw {
                message: "Left hand side of := must be a variable name (start with $)",
                stack: (new Error()).stack,
                position: expr.position,
                token: expr.value,
                value: expr.lhs.value
            };
        }
        environment.bind(expr.lhs.value, value);
        return value;
    }

    /**
     * Evaluate condition against input data
     * @param {Object} expr - JSONata expression
     * @param {Object} input - Input data to evaluate against
     * @param {Object} environment - Environment
     * @returns {*} Evaluated input data
     */
    function evaluateCondition(expr, input, environment) {
        var result;
        var condition = evaluate(expr.condition, input, environment);
        if (functionBoolean(condition)) {
            result = evaluate(expr.then, input, environment);
        } else if (typeof expr.else !== 'undefined') {
            result = evaluate(expr.else, input, environment);
        }
        return result;
    }

<<<<<<< HEAD
/**
 * Evaluate function against input data
 * @param {Object} expr - JSONata expression
 * @param {Object} input - Input data to evaluate against
 * @param {Object} environment - Environment
 * @returns {*} Evaluated input data
 */
function evaluateFunction(expr, input, environment) {
    var result;
    // evaluate the arguments
    var evaluatedArgs = [];
    expr.arguments.forEach(function (arg) {
        evaluatedArgs.push(evaluate(arg, input, environment));
    });
    // lambda function on lhs
    // create the procedure
    // can't assume that expr.procedure is a lambda type directly
    // could be an expression that evaluates to a function (e.g. variable reference, parens expr etc.
    // evaluate it generically first, then check that it is a function.  Throw error if not.
    var proc = evaluate(expr.procedure, input, environment);

    if (typeof proc === 'undefined' && expr.procedure.type === 'path' && environment.lookup(expr.procedure[0].value)) {
        // help the user out here if they simply forgot the leading $
        throw {
            message: 'Attempted to invoke a non-function at column ' + expr.position + '. Did you mean \'$' + expr.procedure[0].value + '\'?',
            stack: (new Error()).stack,
            position: expr.position,
            token: expr.procedure[0].value
        };
=======
    /**
     * Evaluate block against input data
     * @param {Object} expr - JSONata expression
     * @param {Object} input - Input data to evaluate against
     * @param {Object} environment - Environment
     * @returns {*} Evaluated input data
     */
    function evaluateBlock(expr, input, environment) {
        var result;
        // create a new frame to limit the scope of variable assignments
        // TODO, only do this if the post-parse stage has flagged this as required
        var frame = createFrame(environment);
        // invoke each expression in turn
        // only return the result of the last one
        expr.expressions.forEach(function (expression) {
            result = evaluate(expression, input, frame);
        });

        return result;
>>>>>>> 4bc8919a
    }

    /**
     * Evaluate variable against input data
     * @param {Object} expr - JSONata expression
     * @param {Object} input - Input data to evaluate against
     * @param {Object} environment - Environment
     * @returns {*} Evaluated input data
     */
    function evaluateVariable(expr, input, environment) {
        // lookup the variable value in the environment
        var result;
        // if the variable name is empty string, then it refers to context value
        if (expr.value === '') {
            result = input;
        } else {
            result = environment.lookup(expr.value);
        }
<<<<<<< HEAD
    } catch (err) {
        // add the position field to the error
        err.position = expr.position;
        // and the function identifier
        err.token = expr.procedure.type === 'path' ? expr.procedure[0].value : expr.procedure.value;
        throw err;
=======
        return result;
>>>>>>> 4bc8919a
    }

    /**
     * Evaluate function against input data
     * @param {Object} expr - JSONata expression
     * @param {Object} input - Input data to evaluate against
     * @param {Object} environment - Environment
     * @returns {*} Evaluated input data
     */
    function evaluateFunction(expr, input, environment) {
        var result;
        // evaluate the arguments
        var evaluatedArgs = [];
        expr.arguments.forEach(function (arg) {
            evaluatedArgs.push(evaluate(arg, input, environment));
        });
        // lambda function on lhs
        // create the procedure
        // can't assume that expr.procedure is a lambda type directly
        // could be an expression that evaluates to a function (e.g. variable reference, parens expr etc.
        // evaluate it generically first, then check that it is a function.  Throw error if not.
        var proc = evaluate(expr.procedure, input, environment);

        if (typeof proc === 'undefined' && expr.procedure.type === 'name' && environment.lookup(expr.procedure.value)) {
            // help the user out here if they simply forgot the leading $
            throw {
                message: 'Attempted to invoke a non-function. Did you mean \'$' + expr.procedure.value + '\'?',
                stack: (new Error()).stack,
                position: expr.position,
                token: expr.procedure.value
            };
        }
        // apply the procedure
        try {
            result = apply(proc, evaluatedArgs, environment, input);
            while(typeof result === 'object' && result.lambda == true && result.thunk == true) {
                // trampoline loop - this gets invoked as a result of tail-call optimization
                // the function returned a tail-call thunk
                // unpack it, evaluate its arguments, and apply the tail call
                var next = evaluate(result.body.procedure, result.input, result.environment);
                evaluatedArgs = [];
                result.body.arguments.forEach(function (arg) {
                    evaluatedArgs.push(evaluate(arg, result.input, result.environment));
                });

                result = apply(next, evaluatedArgs);
            }
        } catch (err) {
            // add the position field to the error
            err.position = expr.position;
            // and the function identifier
            err.token = expr.procedure.value;
            throw err;
        }
        return result;
    }

    /**
     * Apply procedure or function
     * @param {Object} proc - Procedure
     * @param {Array} args - Arguments
     * @param {Object} environment - Environment
     * @param {Object} self - Self
     * @returns {*} Result of procedure
     */
    function apply(proc, args, environment, self) {
        var result;
        if (proc && proc.lambda) {
            result = applyProcedure(proc, args);
        } else if (typeof proc === 'function') {
            result = proc.apply(self, args);
        } else {
            throw {
                message: 'Attempted to invoke a non-function',
                stack: (new Error()).stack
            };
        }
<<<<<<< HEAD
    });
    // lookup the procedure
    var proc = evaluate(expr.procedure, input, environment);
    if (typeof proc === 'undefined' && expr.procedure.type === 'path' && environment.lookup(expr.procedure[0].value)) {
        // help the user out here if they simply forgot the leading $
        throw {
            message: 'Attempted to partially apply a non-function at column ' + expr.position + '. Did you mean \'$' + expr.procedure[0].value + '\'?',
            stack: (new Error()).stack,
            position: expr.position,
            token: expr.procedure[0].value
        };
    }
    if (proc && proc.lambda) {
        result = partialApplyProcedure(proc, evaluatedArgs);
    } else if (typeof proc === 'function') {
        result = partialApplyNativeFunction(proc, evaluatedArgs);
    } else {
        throw {
            message: 'Attempted to partially apply a non-function at column ' + expr.position,
            stack: (new Error()).stack,
            position: expr.position,
            token: expr.procedure.type === 'path' ? expr.procedure[0].value : expr.procedure.value
        };
=======
        return result;
>>>>>>> 4bc8919a
    }

    /**
     * Evaluate lambda against input data
     * @param {Object} expr - JSONata expression
     * @param {Object} input - Input data to evaluate against
     * @param {Object} environment - Environment
     * @returns {{lambda: boolean, input: *, environment: *, arguments: *, body: *}} Evaluated input data
     */
    function evaluateLambda(expr, input, environment) {
        // make a function (closure)
        var procedure = {
            lambda: true,
            input: input,
            environment: environment,
            arguments: expr.arguments,
            body: expr.body
        };
        if(expr.thunk == true) {
            procedure.thunk = true;
        }
        return procedure;
    }

    /**
     * Evaluate partial application
     * @param {Object} expr - JSONata expression
     * @param {Object} input - Input data to evaluate against
     * @param {Object} environment - Environment
     * @returns {*} Evaluated input data
     */
    function evaluatePartialApplication(expr, input, environment) {
        // partially apply a function
        var result;
        // evaluate the arguments
        var evaluatedArgs = [];
        expr.arguments.forEach(function (arg) {
            if (arg.type === 'operator' && arg.value === '?') {
                evaluatedArgs.push(arg);
            } else {
                evaluatedArgs.push(evaluate(arg, input, environment));
            }
        });
        // lookup the procedure
        var proc = evaluate(expr.procedure, input, environment);
        if (typeof proc === 'undefined' && expr.procedure.type === 'name' && environment.lookup(expr.procedure.value)) {
            // help the user out here if they simply forgot the leading $
            throw {
                message: 'Attempted to partially apply a non-function. Did you mean \'$' + expr.procedure.value + '\'?',
                stack: (new Error()).stack,
                position: expr.position,
                token: expr.procedure.value
            };
        }
        if (proc && proc.lambda) {
            result = partialApplyProcedure(proc, evaluatedArgs);
        } else if (typeof proc === 'function') {
            result = partialApplyNativeFunction(proc, evaluatedArgs);
        } else {
            throw {
                message: 'Attempted to partially apply a non-function',
                stack: (new Error()).stack,
                position: expr.position,
                token: expr.procedure.value
            };
        }
        return result;
    }

    /**
     * Apply procedure
     * @param {Object} proc - Procedure
     * @param {Array} args - Arguments
     * @returns {*} Result of procedure
     */
    function applyProcedure(proc, args) {
        var result;
        var env = createFrame(proc.environment);
        proc.arguments.forEach(function (param, index) {
            env.bind(param.value, args[index]);
        });
        if (typeof proc.body === 'function') {
            // this is a lambda that wraps a native function - generated by partially evaluating a native
            result = applyNativeFunction(proc.body, env);
        } else {
            result = evaluate(proc.body, proc.input, env);
        }
        return result;
    }

    /**
     * Partially apply procedure
     * @param {Object} proc - Procedure
     * @param {Array} args - Arguments
     * @returns {{lambda: boolean, input: *, environment: {bind, lookup}, arguments: Array, body: *}} Result of partially applied procedure
     */
    function partialApplyProcedure(proc, args) {
        // create a closure, bind the supplied parameters and return a function that takes the remaining (?) parameters
        var env = createFrame(proc.environment);
        var unboundArgs = [];
        proc.arguments.forEach(function (param, index) {
            var arg = args[index];
            if (arg && arg.type === 'operator' && arg.value === '?') {
                unboundArgs.push(param);
            } else {
                env.bind(param.value, arg);
            }
        });
        var procedure = {
            lambda: true,
            input: proc.input,
            environment: env,
            arguments: unboundArgs,
            body: proc.body
        };
        return procedure;
    }

    /**
     * Partially apply native function
     * @param {Function} native - Native function
     * @param {Array} args - Arguments
     * @returns {{lambda: boolean, input: *, environment: {bind, lookup}, arguments: Array, body: *}} Result of partially applying native function
     */
    function partialApplyNativeFunction(native, args) {
        // create a lambda function that wraps and invokes the native function
        // get the list of declared arguments from the native function
        // this has to be picked out from the toString() value
        var sigArgs = getNativeFunctionArguments(native);
        sigArgs = sigArgs.map(function (sigArg) {
            return '$' + sigArg.trim();
        });
        var body = 'function(' + sigArgs.join(', ') + '){ _ }';

        var bodyAST = parser(body);
        bodyAST.body = native;

        var partial = partialApplyProcedure(bodyAST, args);
        return partial;
    }

    /**
     * Apply native function
     * @param {Object} proc - Procedure
     * @param {Object} env - Environment
     * @returns {*} Result of applying native function
     */
    function applyNativeFunction(proc, env) {
        var sigArgs = getNativeFunctionArguments(proc);
        // generate the array of arguments for invoking the function - look them up in the environment
        var args = sigArgs.map(function (sigArg) {
            return env.lookup(sigArg.trim());
        });

        var result = proc.apply(null, args);
        return result;
    }

    /**
     * Get native function arguments
     * @param {Function} func - Function
     * @returns {*|Array} Native function arguments
     */
    function getNativeFunctionArguments(func) {
        var signature = func.toString();
        var sigParens = /\(([^\)]*)\)/.exec(signature)[1]; // the contents of the parens
        var sigArgs = sigParens.split(',');
        return sigArgs;
    }

    /**
     * Tests whether arg is a lambda function
     * @param {*} arg - the value to test
     * @returns {boolean} - true if it is a lambda function
     */
    function isLambda(arg) {
        var result = false;
        if(arg && typeof arg === 'object' &&
          arg.lambda === true &&
          arg.hasOwnProperty('input') &&
          arg.hasOwnProperty('arguments') &&
          arg.hasOwnProperty('environment') &&
          arg.hasOwnProperty('body')) {
            result = true;
        }

        return result;
    }

    /**
     * Sum function
     * @param {Object} args - Arguments
     * @returns {number} Total value of arguments
     */
    function functionSum(args) {
        var total = 0;

        if (arguments.length != 1) {
            throw {
                message: 'The sum function expects one argument',
                stack: (new Error()).stack
            };
        }

        // undefined inputs always return undefined
        if(typeof args === 'undefined') {
            return undefined;
        }

        if(!Array.isArray(args)) {
            args = [args];
        }

        // it must be an array of numbers
        var nonNumerics = args.filter(function(val) {return (typeof val !== 'number');});
        if(nonNumerics.length > 0) {
            throw {
                message: 'Type error: argument of sum function must be an array of numbers',
                stack: (new Error()).stack,
                value: nonNumerics
            };
        }
        args.forEach(function(num){total += num;});
        return total;
    }

    /**
     * Count function
     * @param {Object} args - Arguments
     * @returns {number} Number of elements in the array
     */
    function functionCount(args) {
        if (arguments.length != 1) {
            throw {
                message: 'The count function expects one argument',
                stack: (new Error()).stack
            };
        }

        // undefined inputs always return undefined
        if(typeof args === 'undefined') {
            return 0;
        }

        if(!Array.isArray(args)) {
            args = [args];
        }

        return args.length;
    }

    /**
     * Max function
     * @param {Object} args - Arguments
     * @returns {number} Max element in the array
     */
    function functionMax(args) {
        var max;

        if (arguments.length != 1) {
            throw {
                message: 'The max function expects one argument',
                stack: (new Error()).stack
            };
        }

        // undefined inputs always return undefined
        if(typeof args === 'undefined') {
            return undefined;
        }

        if(!Array.isArray(args)) {
            args = [args];
        }

        // it must be an array of numbers
        var nonNumerics = args.filter(function(val) {return (typeof val !== 'number');});
        if(nonNumerics.length > 0) {
            throw {
                message: 'Type error: argument of max function must be an array of numbers',
                stack: (new Error()).stack,
                value: nonNumerics
            };
        }
        max = Math.max.apply(Math, args);
        return max;
    }

    /**
     * Min function
     * @param {Object} args - Arguments
     * @returns {number} Min element in the array
     */
    function functionMin(args) {
        var min;

        if (arguments.length != 1) {
            throw {
                message: 'The min function expects one argument',
                stack: (new Error()).stack
            };
        }

        // undefined inputs always return undefined
        if(typeof args === 'undefined') {
            return undefined;
        }

        if(!Array.isArray(args)) {
            args = [args];
        }

        // it must be an array of numbers
        var nonNumerics = args.filter(function(val) {return (typeof val !== 'number');});
        if(nonNumerics.length > 0) {
            throw {
                message: 'Type error: argument of min function must be an array of numbers',
                stack: (new Error()).stack,
                value: nonNumerics
            };
        }
        min = Math.min.apply(Math, args);
        return min;
    }

    /**
     * Average function
     * @param {Object} args - Arguments
     * @returns {number} Average element in the array
     */
    function functionAverage(args) {
        var total = 0;

        if (arguments.length != 1) {
            throw {
                message: 'The average function expects one argument',
                stack: (new Error()).stack
            };
        }

        // undefined inputs always return undefined
        if(typeof args === 'undefined') {
            return undefined;
        }

        if(!Array.isArray(args)) {
            args = [args];
        }

        // it must be an array of numbers
        var nonNumerics = args.filter(function(val) {return (typeof val !== 'number');});
        if(nonNumerics.length > 0) {
            throw {
                message: 'Type error: argument of average function must be an array of numbers',
                stack: (new Error()).stack,
                value: nonNumerics
            };
        }
        args.forEach(function(num){total += num;});
        return total/args.length;
    }

    /**
     * Stingify arguments
     * @param {Object} arg - Arguments
     * @returns {String} String from arguments
     */
    function functionString(arg) {
        var str;

        if(arguments.length != 1) {
            throw {
                message: 'The string function expects one argument',
                stack: (new Error()).stack
            };
        }

        // undefined inputs always return undefined
        if(typeof arg === 'undefined') {
            return undefined;
        }

        if (typeof arg === 'string') {
            // already a string
            str = arg;
        } else if(typeof arg === 'function' || isLambda(arg)) {
            // functions (built-in and lambda convert to empty string
            str = '';
        } else if (typeof arg === 'number' && !isFinite(arg)) {
            throw {
                message: "Attempting to invoke string function on Infinity or NaN",
                value: arg,
                stack: (new Error()).stack
            };
        } else
            str = JSON.stringify(arg, function (key, val) {
                return (typeof val !== 'undefined' && val !== null && val.toPrecision && isNumeric(val)) ? Number(val.toPrecision(13)) :
                    (val && isLambda(val)) ? '' :
                        (typeof val === 'function') ? '' : val;
            });
        return str;
    }

    /**
     * Create substring based on character number and length
     * @param {String} str - String to evaluate
     * @param {Integer} start - Character number to start substring
     * @param {Integer} [length] - Number of characters in substring
     * @returns {string|*} Substring
     */
    function functionSubstring(str, start, length) {
        if(arguments.length != 2 && arguments.length != 3) {
            throw {
                message: 'The substring function expects two or three arguments',
                stack: (new Error()).stack
            };
        }

        // undefined inputs always return undefined
        if(typeof str === 'undefined') {
            return undefined;
        }

        // otherwise it must be a string
        if(typeof str !== 'string') {
            throw {
                message: 'Type error: first argument of substring function must evaluate to a string',
                stack: (new Error()).stack,
                value: str
            };
        }

        if(typeof start !== 'number') {
            throw {
                message: 'Type error: second argument of substring function must evaluate to a number',
                stack: (new Error()).stack,
                value: start
            };
        }

        if(typeof length !== 'undefined' && typeof length !== 'number') {
            throw {
                message: 'Type error: third argument of substring function must evaluate to a number',
                stack: (new Error()).stack,
                value: length
            };
        }

        return str.substr(start, length);
    }

    /**
     * Create substring up until a character
     * @param {String} str - String to evaluate
     * @param {String} chars - Character to define substring boundary
     * @returns {*} Substring
     */
    function functionSubstringBefore(str, chars) {
        if(arguments.length != 2) {
            throw {
                message: 'The substringBefore function expects two arguments',
                stack: (new Error()).stack
            };
        }

        // undefined inputs always return undefined
        if(typeof str === 'undefined') {
            return undefined;
        }

        // otherwise it must be a string
        if(typeof str !== 'string') {
            throw {
                message: 'Type error: first argument of substringBefore function must evaluate to a string',
                stack: (new Error()).stack,
                value: str
            };
        }
        if(typeof chars !== 'string') {
            throw {
                message: 'Type error: second argument of substringBefore function must evaluate to a string',
                stack: (new Error()).stack,
                value: chars
            };
        }

        var pos = str.indexOf(chars);
        if (pos > -1) {
            return str.substr(0, pos);
        } else {
            return str;
        }
    }

    /**
     * Create substring after a character
     * @param {String} str - String to evaluate
     * @param {String} chars - Character to define substring boundary
     * @returns {*} Substring
     */
    function functionSubstringAfter(str, chars) {
        if(arguments.length != 2) {
            throw {
                message: 'The substringAfter function expects two arguments',
                stack: (new Error()).stack
            };
        }

        // undefined inputs always return undefined
        if(typeof str === 'undefined') {
            return undefined;
        }

        // otherwise it must be a string
        if(typeof str !== 'string') {
            throw {
                message: 'Type error: first argument of substringAfter function must evaluate to a string',
                stack: (new Error()).stack,
                value: str
            };
        }
        if(typeof chars !== 'string') {
            throw {
                message: 'Type error: second argument of substringAfter function must evaluate to a string',
                stack: (new Error()).stack,
                value: chars
            };
        }

        var pos = str.indexOf(chars);
        if (pos > -1) {
            return str.substr(pos + chars.length);
        } else {
            return str;
        }
    }

    /**
     * Lowercase a string
     * @param {String} str - String to evaluate
     * @returns {string} Lowercase string
     */
    function functionLowercase(str) {
        if(arguments.length != 1) {
            throw {
                message: 'The lowercase function expects one argument',
                stack: (new Error()).stack
            };
        }

        // undefined inputs always return undefined
        if(typeof str === 'undefined') {
            return undefined;
        }

        // otherwise it must be a string
        if(typeof str !== 'string') {
            throw {
                message: 'Type error: argument of lowercase function must evaluate to a string',
                stack: (new Error()).stack,
                value: str
            };
        }

        return str.toLowerCase();
    }

    /**
     * Uppercase a string
     * @param {String} str - String to evaluate
     * @returns {string} Uppercase string
     */
    function functionUppercase(str) {
        if(arguments.length != 1) {
            throw {
                message: 'The uppercase function expects one argument',
                stack: (new Error()).stack
            };
        }

        // undefined inputs always return undefined
        if(typeof str === 'undefined') {
            return undefined;
        }

        // otherwise it must be a string
        if(typeof str !== 'string') {
            throw {
                message: 'Type error: argument of uppercase function must evaluate to a string',
                stack: (new Error()).stack,
                value: str
            };
        }

        return str.toUpperCase();
    }

    /**
     * length of a string
     * @param {String} str - string
     * @returns {Number} The number of characters in the string
     */
    function functionLength(str) {
        if(arguments.length != 1) {
            throw {
                message: 'The length function expects one argument',
                stack: (new Error()).stack
            };
        }

        // undefined inputs always return undefined
        if(typeof str === 'undefined') {
            return undefined;
        }

        // otherwise it must be a string
        if(typeof str !== 'string') {
            throw {
                message: 'Type error: argument of length function must evaluate to a string',
                stack: (new Error()).stack,
                value: str
            };
        }

        return str.length;
    }

    /**
     * Split a string into an array of substrings
     * @param {String} str - string
     * @param {String} separator - the token that splits the string
     * @param {Integer} [limit] - max number of substrings
     * @returns {Array} The array of string
     */
    function functionSplit(str, separator, limit) {
        if(arguments.length != 2 && arguments.length != 3) {
            throw {
                message: 'The split function expects two or three arguments',
                stack: (new Error()).stack
            };
        }

        // undefined inputs always return undefined
        if(typeof str === 'undefined') {
            return undefined;
        }

        // otherwise it must be a string
        if(typeof str !== 'string') {
            throw {
                message: 'Type error: first argument of split function must evaluate to a string',
                stack: (new Error()).stack,
                value: str
            };
        }

        // separator must be a string
        if(typeof separator !== 'string') {
            throw {
                message: 'Type error: second argument of split function must evaluate to a string',
                stack: (new Error()).stack,
                value: separator
            };
        }

        // limit, if specified, must be a number
        if(typeof limit !== 'undefined' && (typeof limit !== 'number' || limit < 0)) {
            throw {
                message: 'Type error: third argument of split function must evaluate to a positive number',
                stack: (new Error()).stack,
                value: limit
            };
        }

        return str.split(separator, limit);
    }

    /**
     * Join an array of strings
     * @param {Array} strs - array of string
     * @param {String} [separator] - the token that splits the string
     * @returns {String} The concatenated string
     */
    function functionJoin(strs, separator) {
        if(arguments.length != 1 && arguments.length != 2) {
            throw {
                message: 'The join function expects one or two arguments',
                stack: (new Error()).stack
            };
        }

        // undefined inputs always return undefined
        if(typeof strs === 'undefined') {
            return undefined;
        }

        if(!Array.isArray(strs)) {
            strs = [strs];
        }

        // it must be an array of strings
        var nonStrings = strs.filter(function(val) {return (typeof val !== 'string');});
        if(nonStrings.length > 0) {
            throw {
                message: 'Type error: first argument of join function must be an array of strings',
                stack: (new Error()).stack,
                value: nonStrings
            };
        }


        // if separator is not specified, default to empty string
        if(typeof separator === 'undefined') {
            separator = "";
        }

        // separator, if specified, must be a string
        if(typeof separator !== 'string') {
            throw {
                message: 'Type error: second argument of split function must evaluate to a string',
                stack: (new Error()).stack,
                value: separator
            };
        }

        return strs.join(separator);
    }

    /**
     * Cast argument to number
     * @param {Object} arg - Argument
     * @returns {Number} numeric value of argument
     */
    function functionNumber(arg) {
        var result;

        if(arguments.length != 1) {
            throw {
                message: 'The number function expects one argument',
                stack: (new Error()).stack
            };
        }

        // undefined inputs always return undefined
        if(typeof arg === 'undefined') {
            return undefined;
        }

        if (typeof arg === 'number') {
            // already a number
            result = arg;
        } else if(typeof arg === 'string' && /^-?(0|([1-9][0-9]*))(\.[0-9]+)?([Ee][-+]?[0-9]+)?$/.test(arg) && !isNaN(parseFloat(arg)) && isFinite(arg)) {
            result = parseFloat(arg);
        } else {
            throw {
                message: "Unable to cast value to a number",
                value: arg,
                stack: (new Error()).stack
            };
        }
        return result;
    }


    /**
     * Evaluate an input and return a boolean
     * @param {*} arg - Arguments
     * @returns {boolean} Boolean
     */
    function functionBoolean(arg) {
        // cast arg to its effective boolean value
        // boolean: unchanged
        // string: zero-length -> false; otherwise -> true
        // number: 0 -> false; otherwise -> true
        // null -> false
        // array: empty -> false; length > 1 -> true
        // object: empty -> false; non-empty -> true
        // function -> false

        if(arguments.length != 1) {
            throw {
                message: 'The boolean function expects one argument',
                stack: (new Error()).stack
            };
        }

        // undefined inputs always return undefined
        if(typeof arg === 'undefined') {
            return undefined;
        }

        var result = false;
        if (Array.isArray(arg)) {
            if (arg.length == 1) {
                result = functionBoolean(arg[0]);
            } else if (arg.length > 1) {
                var trues = arg.filter(function(val) {return functionBoolean(val);});
                result = trues.length > 0;
            }
        } else if (typeof arg === 'string') {
            if (arg.length > 0) {
                result = true;
            }
        } else if (isNumeric(arg)) {
            if (arg != 0) {
                result = true;
            }
        } else if (arg != null && typeof arg === 'object') {
            if (Object.keys(arg).length > 0) {
                // make sure it's not a lambda function
                if (!(isLambda(arg))) {
                    result = true;
                }
            }
        } else if (typeof arg === 'boolean' && arg == true) {
            result = true;
        }
        return result;
    }

    /**
     * returns the Boolean NOT of the arg
     * @param {*} arg - argument
     * @returns {boolean} - NOT arg
     */
    function functionNot(arg) {
        return !functionBoolean(arg);
    }

    /**
     * Create a map from an array of arguments
     * @param {Function} func - function to apply
     * @returns {Array} Map array
     */
    function functionMap(func) {
        // this can take a variable number of arguments - each one should be mapped to the equivalent arg of func
        // assert that func is a function
        var varargs = arguments;
        var result = [];

        // each subsequent arg must be an array - coerce if not
        var args = [];
        for (var ii = 1; ii < varargs.length; ii++) {
            if (Array.isArray(varargs[ii])) {
                args.push(varargs[ii]);
            } else {
                args.push([varargs[ii]]);
            }

        }
        // do the map - iterate over the arrays, and invoke func
        if (args.length > 0) {
            for (var i = 0; i < args[0].length; i++) {
                var func_args = [];
                for (var j = 0; j < func.arguments.length; j++) {
                    func_args.push(args[j][i]);
                }
                // invoke func
                result.push(apply(func, func_args, null, null));
            }
        }
        return result;
    }

    /**
     * Fold left function
     * @param {Function} func - Function
     * @param {Array} sequence - Sequence
     * @param {Object} init - Initial value
     * @returns {*} Result
     */
    function functionFoldLeft(func, sequence, init) {
        var result;

        if (!(func.length == 2 || func.arguments.length == 2)) {
            throw {
                message: 'The first argument of the reduce function must be a function of arity 2',
                stack: (new Error()).stack
            };
        }

        if (!Array.isArray(sequence)) {
            sequence = [sequence];
        }

        var index;
        if (typeof init === 'undefined' && sequence.length > 0) {
            result = sequence[0];
            index = 1;
        } else {
            result = init;
            index = 0;
        }

        while (index < sequence.length) {
            result = apply(func, [result, sequence[index]], null, null);
            index++;
        }

        return result;
    }

    /**
     * Return keys for an object
     * @param {Object} arg - Object
     * @returns {Array} Array of keys
     */
    function functionKeys(arg) {
        var result = [];

        if(Array.isArray(arg)) {
            // merge the keys of all of the items in the array
            var merge = {};
            arg.forEach(function(item) {
                var keys = functionKeys(item);
                if(Array.isArray(keys)) {
                    keys.forEach(function(key) {
                        merge[key] = true;
                    });
                }
            });
            result = functionKeys(merge);
        } else if(arg != null && typeof arg === 'object' && !(isLambda(arg))) {
            result = Object.keys(arg);
            if(result.length == 0) {
                result = undefined;
            }
        } else {
            result = undefined;
        }
        return result;
    }

    /**
     * Return value from an object for a given key
     * @param {Object} object - Object
     * @param {String} key - Key in object
     * @returns {*} Value of key in object
     */
    function functionLookup(object, key) {
        var result = evaluateName({value: key}, object);
        return result;
    }

    /**
     * Append second argument to first
     * @param {Array|Object} arg1 - First argument
     * @param {Array|Object} arg2 - Second argument
     * @returns {*} Appended arguments
     */
    function functionAppend(arg1, arg2) {
        // disregard undefined args
        if (typeof arg1 === 'undefined') {
            return arg2;
        }
        if (typeof arg2 === 'undefined') {
            return arg1;
        }
        // if either argument is not an array, make it so
        if (!Array.isArray(arg1)) {
            arg1 = [arg1];
        }
        if (!Array.isArray(arg2)) {
            arg2 = [arg2];
        }
        Array.prototype.push.apply(arg1, arg2);
        return arg1;
    }

    /**
     * Determines if the argument is undefined
     * @param {*} arg - argument
     * @returns {boolean} False if argument undefined, otherwise true
     */
    function functionExists(arg){
        if (arguments.length != 1) {
            throw {
                message: 'The exists function expects one argument',
                stack: (new Error()).stack
            };
        }

        if (typeof arg === 'undefined') {
            return false;
        } else {
            return true;
        }
    }

    /**
     * Splits an object into an array of object with one property each
     * @param {*} arg - the object to split
     * @returns {*} - the array
     */
    function functionSpread(arg) {
        var result = [];

        if(Array.isArray(arg)) {
            // spread all of the items in the array
            arg.forEach(function(item) {
                result = functionAppend(result, functionSpread(item));
            });
        } else if(arg != null && typeof arg === 'object' && !isLambda(arg)) {
            for(var key in arg) {
                var obj = {};
                obj[key] = arg[key];
                result.push(obj);
            }
        } else {
            result = arg;
        }
        return result;
    }

    /**
     * Create frame
     * @param {Object} enclosingEnvironment - Enclosing environment
     * @returns {{bind: bind, lookup: lookup}} Created frame
     */
    function createFrame(enclosingEnvironment) {
        var bindings = {};
        return {
            bind: function (name, value) {
                bindings[name] = value;
            },
            lookup: function (name) {
                var value = bindings[name];
                if (typeof value === 'undefined' && enclosingEnvironment) {
                    value = enclosingEnvironment.lookup(name);
                }
                return value;
            }
        };
    }

    var staticFrame = createFrame(null);

    staticFrame.bind('sum', functionSum);
    staticFrame.bind('count', functionCount);
    staticFrame.bind('max', functionMax);
    staticFrame.bind('min', functionMin);
    staticFrame.bind('average', functionAverage);
    staticFrame.bind('string', functionString);
    staticFrame.bind('substring', functionSubstring);
    staticFrame.bind('substringBefore', functionSubstringBefore);
    staticFrame.bind('substringAfter', functionSubstringAfter);
    staticFrame.bind('lowercase', functionLowercase);
    staticFrame.bind('uppercase', functionUppercase);
    staticFrame.bind('length', functionLength);
    staticFrame.bind('split', functionSplit);
    staticFrame.bind('join', functionJoin);
    staticFrame.bind('number', functionNumber);
    staticFrame.bind('boolean', functionBoolean);
    staticFrame.bind('not', functionNot);
    staticFrame.bind('map', functionMap);
    staticFrame.bind('reduce', functionFoldLeft);
    staticFrame.bind('keys', functionKeys);
    staticFrame.bind('lookup', functionLookup);
    staticFrame.bind('append', functionAppend);
    staticFrame.bind('exists', functionExists);
    staticFrame.bind('spread', functionSpread);

    /**
     * JSONata
     * @param {Object} expr - JSONata expression
     * @returns {{evaluate: evaluate, assign: assign}} Evaluated expression
     */
    function jsonata(expr) {
        var ast = parser(expr);
        var environment = createFrame(staticFrame);
        return {
            evaluate: function (input, bindings) {
                if (typeof bindings !== 'undefined') {
                    var exec_env;
                    // the variable bindings have been passed in - create a frame to hold these
                    exec_env = createFrame(environment);
                    for (var v in bindings) {
                        exec_env.bind(v, bindings[v]);
                    }
                } else {
                    exec_env = environment;
                }
                // put the input document into the environment as the root object
                exec_env.bind('$', input);
                return evaluate(ast, input, exec_env);
            },
            assign: function (name, value) {
                environment.bind(name, value);
            }
        };
    }

    jsonata.parser = parser;

    return jsonata;

})();

// node.js only - export the jsonata and parser functions
// istanbul ignore else
if(typeof module !== 'undefined') {
    module.exports = jsonata;
}<|MERGE_RESOLUTION|>--- conflicted
+++ resolved
@@ -311,7 +311,7 @@
                     type = "literal";
                     symbol = symbol_table["(literal)"];
                     break;
-                /* istanbul ignore next */
+              /* istanbul ignore next */
                 default:
                     throw {
                         message: "Unexpected token:" + value,
@@ -465,29 +465,6 @@
                 this.body = expression(0);
                 advance('}');
             }
-<<<<<<< HEAD
-            advance(";");
-        }
-        advance(")");
-        this.type = 'block';
-        this.expressions = expressions;
-        return this;
-    });
-
-// array constructor
-    prefix("[", function () {
-        var a = [];
-        if (node.id !== "]") {
-            for (;;) {
-                var item = expression(0);
-//                item.keepArray = true;
-                if (node.id === "..") {
-                    // range operator
-                    var range = {type: "binary", value: "..", position: node.position, lhs: item};
-                    advance("..");
-                    range.rhs = expression(0);
-                    item = range;
-=======
             return this;
         });
 
@@ -504,28 +481,6 @@
             advance(")");
             this.type = 'block';
             this.expressions = expressions;
-            return this;
-        });
-
-        // object constructor
-        prefix("{", function () {
-            var a = [];
-            if (node.id !== "}") {
-                for (;;) {
-                    var n = expression(0);
-                    advance(":");
-                    var v = expression(0);
-                    a.push([n, v]); // holds an array of name/value expression pairs
-                    if (node.id !== ",") {
-                        break;
-                    }
-                    advance(",");
->>>>>>> 4bc8919a
-                }
-            }
-            advance("}");
-            this.lhs = a;
-            this.type = "unary";
             return this;
         });
 
@@ -557,21 +512,57 @@
 
         // filter - predicate or array index
         infix("[", operators['['], function (left) {
-            this.lhs = left;
-            this.rhs = expression(operators[']']);
-            this.type = 'binary';
-            advance("]");
+            if(node.id === "]") {
+                // empty predicate means maintain singleton arrays in the output
+                var step = left;
+                while(step && step.type === 'binary' && step.value === '[') {
+                    step = step.lhs;
+                }
+                step.keepArray = true;
+                advance("]");
+                return left;
+            } else {
+                this.lhs = left;
+                this.rhs = expression(operators[']']);
+                this.type = 'binary';
+                advance("]");
+                return this;
+            }
+        });
+
+        var objectParser = function (left) {
+            var a = [];
+            if (node.id !== "}") {
+                for (;;) {
+                    var n = expression(0);
+                    advance(":");
+                    var v = expression(0);
+                    a.push([n, v]); // holds an array of name/value expression pairs
+                    if (node.id !== ",") {
+                        break;
+                    }
+                    advance(",");
+                }
+            }
+            advance("}");
+            if(typeof left === 'undefined') {
+                // NUD - unary prefix form
+                this.lhs = a;
+                this.type = "unary";
+            } else {
+                // LED - binary infix form
+                this.lhs = left;
+                this.rhs = a;
+                this.type = 'binary';
+            }
             return this;
-        });
-
-        // aggregator
-        infix("{", operators['{'], function (left) {
-            this.lhs = left;
-            this.rhs = expression(operators['}']);
-            this.type = 'binary';
-            advance("}");
-            return this;
-        });
+        };
+
+        // object constructor
+        prefix("{", objectParser);
+
+        // object grouping
+        infix("{", operators['{'], objectParser);
 
         // if/then/else ternary operator ?:
         infix("?", operators['?'], function (left) {
@@ -625,13 +616,16 @@
                 case 'binary':
                     switch (expr.value) {
                         case '.':
-                            var step = post_parse(expr.lhs);
-                            if (Array.isArray(step)) {
-                                Array.prototype.push.apply(result, step);
+                            var lstep = post_parse(expr.lhs);
+                            if (lstep.type === 'path') {
+                                Array.prototype.push.apply(result, lstep);
                             } else {
-                                result.push(step);
+                                result.push(lstep);
                             }
-                            var rest = [post_parse(expr.rhs)];
+                            var rest = post_parse(expr.rhs);
+                            if(rest.type !== 'path') {
+                                rest = [rest];
+                            }
                             Array.prototype.push.apply(result, rest);
                             result.type = 'path';
                             break;
@@ -640,31 +634,41 @@
                             // LHS is a step or a predicated step
                             // RHS is the predicate expr
                             result = post_parse(expr.lhs);
-                            if (typeof result.aggregate !== 'undefined') {
+                            var step = result;
+                            if(result.type === 'path') {
+                                step = result[result.length - 1];
+                            }
+                            if (typeof step.group !== 'undefined') {
                                 throw {
-                                    message: 'A predicate cannot follow an aggregate in a step.',
+                                    message: 'A predicate cannot follow a grouping expression in a step. Error at column: ' + expr.position,
                                     stack: (new Error()).stack,
                                     position: expr.position
                                 };
                             }
-                            if (typeof result.predicate === 'undefined') {
-                                result.predicate = [];
+                            if (typeof step.predicate === 'undefined') {
+                                step.predicate = [];
                             }
-                            result.predicate.push(post_parse(expr.rhs));
+                            step.predicate.push(post_parse(expr.rhs));
                             break;
                         case '{':
-                            // aggregate
+                            // group-by
                             // LHS is a step or a predicated step
-                            // RHS is the predicate expr
+                            // RHS is the object constructor expr
                             result = post_parse(expr.lhs);
-                            if (typeof result.aggregate !== 'undefined') {
+                            if (typeof result.group !== 'undefined') {
                                 throw {
-                                    message: 'Each step can only have one aggregator.',
+                                    message: 'Each step can only have one grouping expression. Error at column: ' + expr.position,
                                     stack: (new Error()).stack,
                                     position: expr.position
                                 };
                             }
-                            result.aggregate = post_parse(expr.rhs);
+                            // object constructor - process each pair
+                            result.group = {
+                                lhs: expr.rhs.map(function (pair) {
+                                    return [post_parse(pair[0]), post_parse(pair[1])];
+                                }),
+                                position: expr.position
+                            };
                             break;
                         default:
                             result = {type: expr.type, value: expr.value, position: expr.position};
@@ -725,6 +729,9 @@
                     // if so, need to mark the block as one that needs to create a new frame
                     break;
                 case 'name':
+                    result = [expr];
+                    result.type = 'path';
+                    break;
                 case 'literal':
                 case 'wildcard':
                 case 'descendant':
@@ -778,109 +785,7 @@
                 token: node.value
             };
         }
-<<<<<<< HEAD
-        advance("]");
-        this.lhs = a;
-        this.type = "unary";
-        return this;
-    });
-
-    // filter - predicate or array index
-    infix("[", operators['['], function (left) {
-        if(node.id === "]") {
-            // empty predicate means maintain singleton arrays in the output
-            var step = left;
-            while(step && step.type === 'binary' && step.value === '[') {
-                step = step.lhs;
-            }
-            step.keepArray = true;
-            advance("]");
-            return left;
-        } else {
-            this.lhs = left;
-            this.rhs = expression(operators[']']);
-            this.type = 'binary';
-            advance("]");
-            return this;
-        }
-    });
-
-    var objectParser = function (left) {
-        var a = [];
-        if (node.id !== "}") {
-            for (;;) {
-                var n = expression(0);
-                advance(":");
-                var v = expression(0);
-                a.push([n, v]); // holds an array of name/value expression pairs
-                if (node.id !== ",") {
-                    break;
-                }
-                advance(",");
-            }
-        }
-        advance("}");
-        if(typeof left === 'undefined') {
-            // NUD - unary prefix form
-            this.lhs = a;
-            this.type = "unary";
-        } else {
-            // LED - binary infix form
-            this.lhs = left;
-            this.rhs = a;
-            this.type = 'binary';
-        }
-        return this;
-    };
-
-    // object constructor
-    prefix("{", objectParser);
-
-    // object grouping
-    infix("{", operators['{'], objectParser);
-
-    // if/then/else ternary operator ?:
-    infix("?", operators['?'], function (left) {
-        this.type = 'condition';
-        this.condition = left;
-        this.then = expression(0);
-        if (node.id === ':') {
-            // else condition
-            advance(":");
-            this.else = expression(0);
-        }
-        return this;
-    });
-
-    // tail call optimization
-    // this is invoked by the post parser to analyse lambda functions to see
-    // if they make a tail call.  If so, it is replaced by a thunk which will
-    // be invoked by the trampoline loop during function application.
-    // This enables tail-recursive functions to be written without growing the stack
-    var tail_call_optimize = function(expr) {
-        var result;
-        if(expr.type === 'function') {
-            var thunk = {type: 'lambda', thunk: true, arguments: [], position: expr.position};
-            thunk.body = expr;
-            result = thunk;
-        } else if(expr.type === 'condition') {
-            // analyse both branches
-            expr.then = tail_call_optimize(expr.then);
-            expr.else = tail_call_optimize(expr.else);
-            result = expr;
-        } else if(expr.type === 'block') {
-            // only the last expression in the block
-            var length = expr.expressions.length;
-            if(length > 0) {
-                expr.expressions[length - 1] = tail_call_optimize(expr.expressions[length - 1]);
-=======
         expr = post_parse(expr);
-
-        // a single name token is a single step location path
-        if (expr.type === 'name') {
-            expr = [expr];
-            expr.type = 'path';
-        }
 
         return expr;
     };
@@ -901,7 +806,6 @@
                     value: n,
                     stack: (new Error()).stack
                 };
->>>>>>> 4bc8919a
             }
         }
         return isNum;
@@ -948,71 +852,7 @@
                 result = evaluatePath(expr, input, environment);
                 break;
             case 'binary':
-<<<<<<< HEAD
-                switch (expr.value) {
-                    case '.':
-                        var lstep = post_parse(expr.lhs);
-                        if (lstep.type === 'path') {
-                            Array.prototype.push.apply(result, lstep);
-                        } else {
-                            result.push(lstep);
-                        }
-                        var rest = post_parse(expr.rhs);
-                        if(rest.type !== 'path') {
-                            rest = [rest];
-                        }
-                        Array.prototype.push.apply(result, rest);
-                        result.type = 'path';
-                        break;
-                    case '[':
-                        // predicated step
-                        // LHS is a step or a predicated step
-                        // RHS is the predicate expr
-                        result = post_parse(expr.lhs);
-                        var step = result;
-                        if(result.type === 'path') {
-                            step = result[result.length - 1];
-                        }
-                        if (typeof step.group !== 'undefined') {
-                            throw {
-                                message: 'A predicate cannot follow a grouping expression in a step. Error at column: ' + expr.position,
-                                stack: (new Error()).stack,
-                                position: expr.position
-                            };
-                        }
-                        if (typeof step.predicate === 'undefined') {
-                            step.predicate = [];
-                        }
-                        step.predicate.push(post_parse(expr.rhs));
-                        break;
-                    case '{':
-                        // group-by
-                        // LHS is a step or a predicated step
-                        // RHS is the object constructor expr
-                        result = post_parse(expr.lhs);
-                        if (typeof result.group !== 'undefined') {
-                            throw {
-                                message: 'Each step can only have one grouping expression. Error at column: ' + expr.position,
-                                stack: (new Error()).stack,
-                                position: expr.position
-                            };
-                        }
-                        // object constructor - process each pair
-                        result.group = {
-                            lhs: expr.rhs.map(function (pair) {
-                                return [post_parse(pair[0]), post_parse(pair[1])];
-                            }),
-                            position: expr.position
-                        };
-                        break;
-                    default:
-                        result = {type: expr.type, value: expr.value, position: expr.position};
-                        result.lhs = post_parse(expr.lhs);
-                        result.rhs = post_parse(expr.rhs);
-                }
-=======
                 result = evaluateBinary(expr, input, environment);
->>>>>>> 4bc8919a
                 break;
             case 'unary':
                 result = evaluateUnary(expr, input, environment);
@@ -1038,16 +878,6 @@
             case 'function':
                 result = evaluateFunction(expr, input, environment);
                 break;
-<<<<<<< HEAD
-            case 'name':
-                result = [expr];
-                result.type = 'path';
-                break;
-            case 'literal':
-            case 'wildcard':
-            case 'descendant':
-=======
->>>>>>> 4bc8919a
             case 'variable':
                 result = evaluateVariable(expr, input, environment);
                 break;
@@ -1058,36 +888,12 @@
                 result = evaluatePartialApplication(expr, input, environment);
                 break;
         }
-<<<<<<< HEAD
-        return result;
-    };
-
-    // now invoke the tokenizer and the parser and return the syntax tree
-
-    lexer = tokenizer(source);
-    advance();
-    // parse the tokens
-    var expr = expression(0);
-    if (node.id !== '(end)') {
-        throw {
-            message: "Syntax error: " + node.value + " at column " + node.position,
-            stack: (new Error()).stack,
-            position: node.position,
-            token: node.value
-        };
-    }
-    expr = post_parse(expr);
-
-    return expr;
-};
-=======
         if (expr.hasOwnProperty('predicate')) {
             result = applyPredicates(expr.predicate, result, environment);
         }
-        if (expr.hasOwnProperty('aggregate')) {
-            result = applyAggregate(expr.aggregate, result, environment);
-        }
->>>>>>> 4bc8919a
+        if (expr.hasOwnProperty('group')) {
+            result = evaluateGroupExpression(expr.group, result, environment);
+        }
 
         var exitCallback = environment.lookup('__evaluate_exit');
         if(exitCallback) {
@@ -1107,6 +913,7 @@
     function evaluatePath(expr, input, environment) {
         var result;
         var inputSequence;
+        var keepSingletonArray = false;
         // expr is an array of steps
         // if the first step is a variable reference ($...), including root reference ($$),
         //   then the path is absolute rather than relative
@@ -1118,7 +925,11 @@
         }
 
         // evaluate each step in turn
-        expr.forEach(function (step) {
+        for(var ii = 0; ii < expr.length; ii++) {
+            var step = expr[ii];
+            if(step.keepArray === true) {
+                keepSingletonArray = true;
+            }
             var resultSequence = [];
             result = undefined;
             // if input is not an array, make it so
@@ -1133,86 +944,39 @@
             if (expr.length > 1 && step.type === 'literal') {
                 step.type = 'name';
             }
-            if (step.value === '{') {
-                if(typeof input !== 'undefined') {
-                    result = evaluateGroupExpression(step, inputSequence, environment);
+            inputSequence.forEach(function (item) {
+                var res = evaluate(step, item, environment);
+                if (typeof res !== 'undefined') {
+                    if (Array.isArray(res) && (step.value !== '[' )) {
+                        // is res an array - if so, flatten it into the parent array
+                        res.forEach(function (innerRes) {
+                            if (typeof innerRes !== 'undefined') {
+                                resultSequence.push(innerRes);
+                            }
+                        });
+                    } else {
+                        resultSequence.push(res);
+                    }
                 }
-            } else {
-                inputSequence.forEach(function (item) {
-                    var res = evaluate(step, item, environment);
-                    if (typeof res !== 'undefined') {
-                        if (Array.isArray(res)) {
-                            // is res an array - if so, flatten it into the parent array
-                            res.forEach(function (innerRes) {
-                                if (typeof innerRes !== 'undefined') {
-                                    resultSequence.push(innerRes);
-                                }
-                            });
-                        } else {
-                            resultSequence.push(res);
-                        }
-                    }
-                });
-                if (resultSequence.length == 1) {
+            });
+            if (resultSequence.length == 1) {
+                if(keepSingletonArray) {
+                    result = resultSequence;
+                } else {
                     result = resultSequence[0];
-                } else if (resultSequence.length > 1) {
-                    result = resultSequence;
                 }
-            }
-
+            } else if (resultSequence.length > 1) {
+                result = resultSequence;
+            }
+
+            if(typeof result === 'undefined') {
+                break;
+            }
             input = result;
-        });
-        return result;
-    }
-
-<<<<<<< HEAD
-    switch (expr.type) {
-        case 'path':
-            result = evaluatePath(expr, input, environment);
-            break;
-        case 'binary':
-            result = evaluateBinary(expr, input, environment);
-            break;
-        case 'unary':
-            result = evaluateUnary(expr, input, environment);
-            break;
-        case 'name':
-            result = evaluateName(expr, input, environment);
-            break;
-        case 'literal':
-            result = evaluateLiteral(expr, input, environment);
-            break;
-        case 'wildcard':
-            result = evaluateWildcard(expr, input, environment);
-            break;
-        case 'descendant':
-            result = evaluateDescendants(expr, input, environment);
-            break;
-        case 'condition':
-            result = evaluateCondition(expr, input, environment);
-            break;
-        case 'block':
-            result = evaluateBlock(expr, input, environment);
-            break;
-        case 'function':
-            result = evaluateFunction(expr, input, environment);
-            break;
-        case 'variable':
-            result = evaluateVariable(expr, input, environment);
-            break;
-        case 'lambda':
-            result = evaluateLambda(expr, input, environment);
-            break;
-        case 'partial':
-            result = evaluatePartialApplication(expr, input, environment);
-            break;
-    }
-    if (expr.hasOwnProperty('predicate')) {
-        result = applyPredicates(expr.predicate, result, environment);
-    }
-    if (expr.hasOwnProperty('group')) {
-        result = evaluateGroupExpression(expr.group, result, environment);
-=======
+        }
+        return result;
+    }
+
     /**
      * Apply predicates to input data
      * @param {Object} predicates - Predicates
@@ -1282,36 +1046,6 @@
             inputSequence = result;
         });
         return result;
->>>>>>> 4bc8919a
-    }
-
-    /**
-     * Apply aggregate to input data
-     * @param {Object} expr - JSONata expression
-     * @param {Object} input - Input data to evaluate against
-     * @param {Object} environment - Environment
-     * @returns {{}} Result after applying aggregate
-     */
-    function applyAggregate(expr, input, environment) {
-        var result = {};
-        // this is effectively a 'reduce' HOF (fold left)
-        // if the input is a singleton, then just return this as the result
-        // otherwise iterate over the input array and aggregate the result
-        if (Array.isArray(input)) {
-            // create a new frame to limit the scope
-            var aggEnv = createFrame(environment);
-            // the variable $@ will hold the aggregated value, initialize this to the first array item
-            aggEnv.bind('_', input[0]);
-            // loop over the remainder of the array
-            for (var index = 1; index < input.length; index++) {
-                var reduce = evaluate(expr, input[index], aggEnv);
-                aggEnv.bind('_', reduce);
-            }
-            result = aggEnv.lookup('_');
-        } else {
-            result = input;
-        }
-        return result;
     }
 
     /**
@@ -1324,72 +1058,6 @@
     function evaluateBinary(expr, input, environment) {
         var result;
 
-<<<<<<< HEAD
-/**
- * Evaluate path expression against input data
- * @param {Object} expr - JSONata expression
- * @param {Object} input - Input data to evaluate against
- * @param {Object} environment - Environment
- * @returns {*} Evaluated input data
- */
-function evaluatePath(expr, input, environment) {
-    var result;
-    var inputSequence;
-    var keepSingletonArray = false;
-    // expr is an array of steps
-    // if the first step is a variable reference ($...), including root reference ($$),
-    //   then the path is absolute rather than relative
-    if (expr[0].type === 'variable') {
-        expr[0].absolute = true;
-    } else if(expr[0].type === 'unary' && expr[0].value === '[') {
-        // array constructor - not relative to the input
-        input = [null];// dummy singleton sequence for first step
-    }
-
-    // evaluate each step in turn
-    for(var ii = 0; ii < expr.length; ii++) {
-        var step = expr[ii];
-        if(step.keepArray === true) {
-            keepSingletonArray = true;
-        }
-        var resultSequence = [];
-        result = undefined;
-        // if input is not an array, make it so
-        if (step.absolute === true) {
-            inputSequence = [input]; // dummy singleton sequence for first (absolute) step
-        } else if (Array.isArray(input)) {
-            inputSequence = input;
-        } else {
-            inputSequence = [input];
-        }
-        // if there is more than one step in the path, handle quoted field names as names not literals
-        if (expr.length > 1 && step.type === 'literal') {
-            step.type = 'name';
-        }
-        inputSequence.forEach(function (item) {
-            var res = evaluate(step, item, environment);
-            if (typeof res !== 'undefined') {
-                if (Array.isArray(res) && (step.value !== '[' || (step.lhs.length == 1 && step.lhs[0].value === '{'))) {
-                    // is res an array - if so, flatten it into the parent array
-                    res.forEach(function (innerRes) {
-                        if (typeof innerRes !== 'undefined') {
-                            resultSequence.push(innerRes);
-                        }
-                    });
-                } else {
-                    resultSequence.push(res);
-                }
-            }
-        });
-        if (resultSequence.length == 1) {
-            if(keepSingletonArray) {
-                result = resultSequence;
-            } else {
-                result = resultSequence[0];
-            }
-        } else if (resultSequence.length > 1) {
-            result = resultSequence;
-=======
         switch (expr.value) {
             case '+':
             case '-':
@@ -1457,11 +1125,10 @@
                 expr.lhs.forEach(function (item) {
                     var value = evaluate(item, input, environment);
                     if (typeof value !== 'undefined') {
-                        if (item.value === '..') {
-                            // array generated by the range operator - merge into results
+                        if(item.value === '[') {
+                            result.push(value);
+                        } else {
                             result = functionAppend(result, value);
-                        } else {
-                            result.push(value);
                         }
                     }
                 });
@@ -1500,20 +1167,10 @@
             }
         } else if (input !== null && typeof input === 'object') {
             result = input[expr.value];
->>>>>>> 4bc8919a
-        }
-        return result;
-    }
-
-<<<<<<< HEAD
-        if(typeof result === 'undefined') {
-            break;
-        }
-        input = result;
-    }
-    return result;
-}
-=======
+        }
+        return result;
+    }
+
     /**
      * Evaluate literal against input data
      * @param {Object} expr - JSONata expression
@@ -1522,7 +1179,6 @@
     function evaluateLiteral(expr) {
         return expr.value;
     }
->>>>>>> 4bc8919a
 
     /**
      * Evaluate wildcard against input data
@@ -1550,55 +1206,6 @@
         } else if (results.length > 1) {
             result = results;
         }
-<<<<<<< HEAD
-        inputSequence = result;
-    });
-    return result;
-}
-
-/**
- * Evaluate binary expression against input data
- * @param {Object} expr - JSONata expression
- * @param {Object} input - Input data to evaluate against
- * @param {Object} environment - Environment
- * @returns {*} Evaluated input data
- */
-function evaluateBinary(expr, input, environment) {
-    var result;
-
-    switch (expr.value) {
-        case '+':
-        case '-':
-        case '*':
-        case '/':
-        case '%':
-            result = evaluateNumericExpression(expr, input, environment);
-            break;
-        case '=':
-        case '!=':
-        case '<':
-        case '<=':
-        case '>':
-        case '>=':
-            result = evaluateComparisonExpression(expr, input, environment);
-            break;
-        case '&':
-            result = evaluateStringConcat(expr, input, environment);
-            break;
-        case 'and':
-        case 'or':
-            result = evaluateBooleanExpression(expr, input, environment);
-            break;
-        case '..':
-            result = evaluateRangeExpression(expr, input, environment);
-            break;
-        case ':=':
-            result = evaluateBindExpression(expr, input, environment);
-            break;
-        case 'in':
-            result = evaluateIncludesExpression(expr, input, environment);
-            break;
-=======
         return result;
     }
 
@@ -1620,7 +1227,6 @@
             flattened.push(arg);
         }
         return flattened;
->>>>>>> 4bc8919a
     }
 
     /**
@@ -1640,31 +1246,8 @@
             } else {
                 result = resultSequence;
             }
-<<<<<<< HEAD
-            break;
-        case '[':
-            // array constructor - evaluate each item
-            result = [];
-            expr.lhs.forEach(function (item) {
-                var value = evaluate(item, input, environment);
-                if (typeof value !== 'undefined') {
-                    if(item.value === '[') {
-                        result.push(value);
-                    } else {
-                        result = functionAppend(result, value);
-                    }
-                }
-            });
-            break;
-        case '{':
-            // object constructor - apply grouping
-            result = evaluateGroupExpression(expr, input, environment);
-            break;
-
-=======
-        }
-        return result;
->>>>>>> 4bc8919a
+        }
+        return result;
     }
 
     /**
@@ -1832,11 +1415,11 @@
         switch (expr.value) {
             case 'and':
                 result = functionBoolean(evaluate(expr.lhs, input, environment)) &&
-                    functionBoolean(evaluate(expr.rhs, input, environment));
+                  functionBoolean(evaluate(expr.rhs, input, environment));
                 break;
             case 'or':
                 result = functionBoolean(evaluate(expr.lhs, input, environment)) ||
-                    functionBoolean(evaluate(expr.rhs, input, environment));
+                  functionBoolean(evaluate(expr.rhs, input, environment));
                 break;
         }
         return result;
@@ -1930,31 +1513,6 @@
             return result;
         }
 
-<<<<<<< HEAD
-/**
- * Evaluate bind expression against input data
- * @param {Object} expr - JSONata expression
- * @param {Object} input - Input data to evaluate against
- * @param {Object} environment - Environment
- * @returns {*} Evaluated input data
- */
-function evaluateBindExpression(expr, input, environment) {
-    // The RHS is the expression to evaluate
-    // The LHS is the name of the variable to bind to - should be a VARIABLE token
-    var value = evaluate(expr.rhs, input, environment);
-    if (expr.lhs.type !== 'variable') {
-        throw {
-            message: "Left hand side of := must be a variable name (start with $) at column " + expr.position,
-            stack: (new Error()).stack,
-            position: expr.position,
-            token: expr.value,
-            value: expr.lhs.type === 'path' ? expr.lhs[0].value : expr.lhs.value
-        };
-    }
-    environment.bind(expr.lhs.value, value);
-    return value;
-}
-=======
         if (lhs > rhs) {
             // if the lhs is greater than the rhs, return undefined
             return result;
@@ -1978,7 +1536,6 @@
                 value: rhs
             };
         }
->>>>>>> 4bc8919a
 
         result = new Array(rhs - lhs + 1);
         for (var item = lhs, index = 0; item <= rhs; item++, index++) {
@@ -2004,7 +1561,7 @@
                 stack: (new Error()).stack,
                 position: expr.position,
                 token: expr.value,
-                value: expr.lhs.value
+                value: expr.lhs.type === 'path' ? expr.lhs[0].value : expr.lhs.value
             };
         }
         environment.bind(expr.lhs.value, value);
@@ -2029,37 +1586,6 @@
         return result;
     }
 
-<<<<<<< HEAD
-/**
- * Evaluate function against input data
- * @param {Object} expr - JSONata expression
- * @param {Object} input - Input data to evaluate against
- * @param {Object} environment - Environment
- * @returns {*} Evaluated input data
- */
-function evaluateFunction(expr, input, environment) {
-    var result;
-    // evaluate the arguments
-    var evaluatedArgs = [];
-    expr.arguments.forEach(function (arg) {
-        evaluatedArgs.push(evaluate(arg, input, environment));
-    });
-    // lambda function on lhs
-    // create the procedure
-    // can't assume that expr.procedure is a lambda type directly
-    // could be an expression that evaluates to a function (e.g. variable reference, parens expr etc.
-    // evaluate it generically first, then check that it is a function.  Throw error if not.
-    var proc = evaluate(expr.procedure, input, environment);
-
-    if (typeof proc === 'undefined' && expr.procedure.type === 'path' && environment.lookup(expr.procedure[0].value)) {
-        // help the user out here if they simply forgot the leading $
-        throw {
-            message: 'Attempted to invoke a non-function at column ' + expr.position + '. Did you mean \'$' + expr.procedure[0].value + '\'?',
-            stack: (new Error()).stack,
-            position: expr.position,
-            token: expr.procedure[0].value
-        };
-=======
     /**
      * Evaluate block against input data
      * @param {Object} expr - JSONata expression
@@ -2079,7 +1605,6 @@
         });
 
         return result;
->>>>>>> 4bc8919a
     }
 
     /**
@@ -2098,16 +1623,7 @@
         } else {
             result = environment.lookup(expr.value);
         }
-<<<<<<< HEAD
-    } catch (err) {
-        // add the position field to the error
-        err.position = expr.position;
-        // and the function identifier
-        err.token = expr.procedure.type === 'path' ? expr.procedure[0].value : expr.procedure.value;
-        throw err;
-=======
-        return result;
->>>>>>> 4bc8919a
+        return result;
     }
 
     /**
@@ -2131,13 +1647,13 @@
         // evaluate it generically first, then check that it is a function.  Throw error if not.
         var proc = evaluate(expr.procedure, input, environment);
 
-        if (typeof proc === 'undefined' && expr.procedure.type === 'name' && environment.lookup(expr.procedure.value)) {
+        if (typeof proc === 'undefined' && expr.procedure.type === 'path' && environment.lookup(expr.procedure[0].value)) {
             // help the user out here if they simply forgot the leading $
             throw {
-                message: 'Attempted to invoke a non-function. Did you mean \'$' + expr.procedure.value + '\'?',
+                message: 'Attempted to invoke a non-function. Did you mean \'$' + expr.procedure[0].value + '\'?',
                 stack: (new Error()).stack,
                 position: expr.position,
-                token: expr.procedure.value
+                token: expr.procedure[0].value
             };
         }
         // apply the procedure
@@ -2159,7 +1675,7 @@
             // add the position field to the error
             err.position = expr.position;
             // and the function identifier
-            err.token = expr.procedure.value;
+            err.token = expr.procedure.type === 'path' ? expr.procedure[0].value : expr.procedure.value;
             throw err;
         }
         return result;
@@ -2185,33 +1701,7 @@
                 stack: (new Error()).stack
             };
         }
-<<<<<<< HEAD
-    });
-    // lookup the procedure
-    var proc = evaluate(expr.procedure, input, environment);
-    if (typeof proc === 'undefined' && expr.procedure.type === 'path' && environment.lookup(expr.procedure[0].value)) {
-        // help the user out here if they simply forgot the leading $
-        throw {
-            message: 'Attempted to partially apply a non-function at column ' + expr.position + '. Did you mean \'$' + expr.procedure[0].value + '\'?',
-            stack: (new Error()).stack,
-            position: expr.position,
-            token: expr.procedure[0].value
-        };
-    }
-    if (proc && proc.lambda) {
-        result = partialApplyProcedure(proc, evaluatedArgs);
-    } else if (typeof proc === 'function') {
-        result = partialApplyNativeFunction(proc, evaluatedArgs);
-    } else {
-        throw {
-            message: 'Attempted to partially apply a non-function at column ' + expr.position,
-            stack: (new Error()).stack,
-            position: expr.position,
-            token: expr.procedure.type === 'path' ? expr.procedure[0].value : expr.procedure.value
-        };
-=======
-        return result;
->>>>>>> 4bc8919a
+        return result;
     }
 
     /**
@@ -2257,13 +1747,13 @@
         });
         // lookup the procedure
         var proc = evaluate(expr.procedure, input, environment);
-        if (typeof proc === 'undefined' && expr.procedure.type === 'name' && environment.lookup(expr.procedure.value)) {
+        if (typeof proc === 'undefined' && expr.procedure.type === 'path' && environment.lookup(expr.procedure[0].value)) {
             // help the user out here if they simply forgot the leading $
             throw {
-                message: 'Attempted to partially apply a non-function. Did you mean \'$' + expr.procedure.value + '\'?',
+                message: 'Attempted to partially apply a non-function. Did you mean \'$' + expr.procedure[0].value + '\'?',
                 stack: (new Error()).stack,
                 position: expr.position,
-                token: expr.procedure.value
+                token: expr.procedure[0].value
             };
         }
         if (proc && proc.lambda) {
@@ -2275,7 +1765,7 @@
                 message: 'Attempted to partially apply a non-function',
                 stack: (new Error()).stack,
                 position: expr.position,
-                token: expr.procedure.value
+                token: expr.procedure.type === 'path' ? expr.procedure[0].value : expr.procedure.value
             };
         }
         return result;
@@ -2609,8 +2099,8 @@
         } else
             str = JSON.stringify(arg, function (key, val) {
                 return (typeof val !== 'undefined' && val !== null && val.toPrecision && isNumeric(val)) ? Number(val.toPrecision(13)) :
-                    (val && isLambda(val)) ? '' :
-                        (typeof val === 'function') ? '' : val;
+                  (val && isLambda(val)) ? '' :
+                    (typeof val === 'function') ? '' : val;
             });
         return str;
     }
