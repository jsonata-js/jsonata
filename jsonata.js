--- conflicted
+++ resolved
@@ -4200,10 +4200,6 @@
                 if(typeof callback === 'function') {
                     exec_env.bind('__jsonata_async', true);
                     var thenHandler = function (response) {
-<<<<<<< HEAD
-=======
-                        //                    console.log('THEN: ', response);
->>>>>>> c65937cf
                         result = it.next(response);
                         if (result.done) {
                             callback(null, result.value);
