/**
 * © Copyright IBM Corp. 2016 All Rights Reserved
 *   Project name: JSONata
 *   This project is licensed under the MIT License, see LICENSE
 */

/**
 * @module JSONata
 * @description JSON query and transformation language
 */

/**
 * jsonata
 * @function
 * @param {Object} expr - JSONata expression
 * @returns {{evaluate: evaluate, assign: assign}} Evaluated expression
 */
var jsonata = (function() {
    'use strict';

    var operators = {
        '.': 75,
        '[': 80,
        ']': 0,
        '{': 70,
        '}': 0,
        '(': 80,
        ')': 0,
        ',': 0,
        '@': 75,
        '#': 70,
        ';': 80,
        ':': 80,
        '?': 20,
        '+': 50,
        '-': 50,
        '*': 60,
        '/': 60,
        '%': 60,
        '|': 20,
        '=': 40,
        '<': 40,
        '>': 40,
        '`': 80,
        '**': 60,
        '..': 20,
        ':=': 10,
        '!=': 40,
        '<=': 40,
        '>=': 40,
        '~>': 40,
        'and': 30,
        'or': 25,
        'in': 40,
        '&': 50,
        '!': 0,   // not an operator, but needed as a stop character for name tokens
        '~': 0   // not an operator, but needed as a stop character for name tokens
    };

    var escapes = {  // JSON string escape sequences - see json.org
        '"': '"',
        '\\': '\\',
        '/': '/',
        'b': '\b',
        'f': '\f',
        'n': '\n',
        'r': '\r',
        't': '\t'
    };

    // Tokenizer (lexer) - invoked by the parser to return one token at a time
    var tokenizer = function (path) {
        var position = 0;
        var length = path.length;

        var create = function (type, value) {
            var obj = {type: type, value: value, position: position};
            return obj;
        };

        var scanRegex = function() {
            // the prefix '/' will have been previously scanned. Find the end of the regex.
            // search for closing '/' ignoring any that are escaped, or within brackets
            var start = position;
            var depth = 0;
            var pattern;
            var flags;
            while(position < length) {
                var currentChar = path.charAt(position);
                if(currentChar === '/' && path.charAt(position - 1) !== '\\' && depth === 0) {
                    // end of regex found
                    pattern = path.substring(start, position);
                    if(pattern === '') {
                        throw {
                            message: "Empty regular expressions are not allowed",
                            stack: (new Error()).stack,
                            position: position
                        };
                    }
                    position++;
                    currentChar = path.charAt(position);
                    // flags
                    start = position;
                    while(currentChar === 'i' || currentChar === 'm') {
                        position++;
                        currentChar = path.charAt(position);
                    }
                    flags = path.substring(start, position) + 'g';
                    return new RegExp(pattern, flags);
                }
                if((currentChar === '(' || currentChar === '[' || currentChar === '{') && path.charAt(position - 1) !== '\\' ) {
                    depth++;
                }
                if((currentChar === ')' || currentChar === ']' || currentChar === '}') && path.charAt(position - 1) !== '\\' ) {
                    depth--;
                }

                position++;
            }
            throw {
                message: "No terminating / in regular expression",
                stack: (new Error()).stack,
                position: position
            };
        };

        var next = function (prefix) {
            if (position >= length) return null;
            var currentChar = path.charAt(position);
            // skip whitespace
            while (position < length && ' \t\n\r\v'.indexOf(currentChar) > -1) {
                position++;
                currentChar = path.charAt(position);
            }
            // handle double-char operators
            if (currentChar === '.' && path.charAt(position + 1) === '.') {
                // double-dot .. range operator
                position += 2;
                return create('operator', '..');
            }
            if (currentChar === ':' && path.charAt(position + 1) === '=') {
                // := assignment
                position += 2;
                return create('operator', ':=');
            }
            if (currentChar === '!' && path.charAt(position + 1) === '=') {
                // !=
                position += 2;
                return create('operator', '!=');
            }
            if (currentChar === '>' && path.charAt(position + 1) === '=') {
                // >=
                position += 2;
                return create('operator', '>=');
            }
            if (currentChar === '<' && path.charAt(position + 1) === '=') {
                // <=
                position += 2;
                return create('operator', '<=');
            }
            if (currentChar === '*' && path.charAt(position + 1) === '*') {
                // **  descendant wildcard
                position += 2;
                return create('operator', '**');
            }
<<<<<<< HEAD
            if (prefix !== true && currentChar === '/') {
                position++;
                return create('regex', scanRegex());
=======
            if (currentChar === '~' && path.charAt(position + 1) === '>') {
                // ~> function application operator
                position += 2;
                return create('operator', '~>');
>>>>>>> b81d9577
            }
            // test for operators
            if (operators.hasOwnProperty(currentChar)) {
                position++;
                return create('operator', currentChar);
            }
            // test for string literals
            if (currentChar === '"' || currentChar === "'") {
                var quoteType = currentChar;
                // double quoted string literal - find end of string
                position++;
                var qstr = "";
                while (position < length) {
                    currentChar = path.charAt(position);
                    if (currentChar === '\\') { // escape sequence
                        position++;
                        currentChar = path.charAt(position);
                        if (escapes.hasOwnProperty(currentChar)) {
                            qstr += escapes[currentChar];
                        } else if (currentChar === 'u') {
                            // \u should be followed by 4 hex digits
                            var octets = path.substr(position + 1, 4);
                            if (/^[0-9a-fA-F]+$/.test(octets)) {
                                var codepoint = parseInt(octets, 16);
                                qstr += String.fromCharCode(codepoint);
                                position += 4;
                            } else {
                                throw {
                                    message: "The escape sequence \\u must be followed by 4 hex digits",
                                    stack: (new Error()).stack,
                                    position: position
                                };
                            }
                        } else {
                            // illegal escape sequence
                            throw {
                                message: 'unsupported escape sequence: \\' + currentChar,
                                stack: (new Error()).stack,
                                position: position,
                                token: currentChar
                            };

                        }
                    } else if (currentChar === quoteType) {
                        position++;
                        return create('string', qstr);
                    } else {
                        qstr += currentChar;
                    }
                    position++;
                }
                throw {
                    message: 'no terminating quote found in string literal',
                    stack: (new Error()).stack,
                    position: position
                };
            }
            // test for numbers
            var numregex = /^-?(0|([1-9][0-9]*))(\.[0-9]+)?([Ee][-+]?[0-9]+)?/;
            var match = numregex.exec(path.substring(position));
            if (match !== null) {
                var num = parseFloat(match[0]);
                if (!isNaN(num) && isFinite(num)) {
                    position += match[0].length;
                    return create('number', num);
                } else {
                    throw {
                        message: 'Number out of range: ' + match[0],
                        stack: (new Error()).stack,
                        position: position,
                        token: match[0]
                    };
                }
            }
            // test for names
            var i = position;
            var ch;
            var name;
            for (;;) {
                ch = path.charAt(i);
                if (i == length || ' \t\n\r\v'.indexOf(ch) > -1 || operators.hasOwnProperty(ch)) {
                    if (path.charAt(position) === '$') {
                        // variable reference
                        name = path.substring(position + 1, i);
                        position = i;
                        return create('variable', name);
                    } else {
                        name = path.substring(position, i);
                        position = i;
                        switch (name) {
                            case 'and':
                            case 'or':
                            case 'in':
                                return create('operator', name);
                            case 'true':
                                return create('value', true);
                            case 'false':
                                return create('value', false);
                            case 'null':
                                return create('value', null);
                            default:
                                if (position == length && name === '') {
                                    // whitespace at end of input
                                    return null;
                                }
                                return create('name', name);
                        }
                    }
                } else {
                    i++;
                }
            }
        };

        return next;
    };


    // This parser implements the 'Top down operator precedence' algorithm developed by Vaughan R Pratt; http://dl.acm.org/citation.cfm?id=512931.
    // and builds on the Javascript framework described by Douglas Crockford at http://javascript.crockford.com/tdop/tdop.html
    // and in 'Beautiful Code', edited by Andy Oram and Greg Wilson, Copyright 2007 O'Reilly Media, Inc. 798-0-596-51004-6

    var parser = function (source) {
        var node;
        var lexer;

        var symbol_table = {};

        var base_symbol = {
            nud: function () {
                return this;
            }
        };

        var symbol = function (id, bp) {
            var s = symbol_table[id];
            bp = bp || 0;
            if (s) {
                if (bp >= s.lbp) {
                    s.lbp = bp;
                }
            } else {
                s = Object.create(base_symbol);
                s.id = s.value = id;
                s.lbp = bp;
                symbol_table[id] = s;
            }
            return s;
        };

        var advance = function (id, infix) {
            if (id && node.id !== id) {
                var msg;
                if(node.id === '(end)') {
                    // unexpected end of buffer
                    msg = "Syntax error: expected '" + id + "' before end of expression";
                } else {
                    msg = "Syntax error: expected '" + id + "', got '" + node.id;
                }
                throw {
                    message: msg ,
                    stack: (new Error()).stack,
                    position: node.position,
                    token: node.id,
                    value: id
                };
            }
            var next_token = lexer(infix);
            if (next_token === null) {
                node = symbol_table["(end)"];
                return node;
            }
            var value = next_token.value;
            var type = next_token.type;
            var symbol;
            switch (type) {
                case 'name':
                case 'variable':
                    symbol = symbol_table["(name)"];
                    break;
                case 'operator':
                    symbol = symbol_table[value];
                    if (!symbol) {
                        throw {
                            message: "Unknown operator: " + value,
                            stack: (new Error()).stack,
                            position: next_token.position,
                            token: value
                        };
                    }
                    break;
                case 'string':
                case 'number':
                case 'value':
                    type = "literal";
                    symbol = symbol_table["(literal)"];
                    break;
                case 'regex':
                    type = "regex";
                    symbol = symbol_table["(regex)"];
                    break;
              /* istanbul ignore next */
                default:
                    throw {
                        message: "Unexpected token:" + value,
                        stack: (new Error()).stack,
                        position: next_token.position,
                        token: value
                    };
            }

            node = Object.create(symbol);
            node.value = value;
            node.type = type;
            node.position = next_token.position;
            return node;
        };

        // Pratt's algorithm
        var expression = function (rbp) {
            var left;
            var t = node;
            advance(null, true);
            left = t.nud();
            while (rbp < node.lbp) {
                t = node;
                advance();
                left = t.led(left);
            }
            return left;
        };

        // match infix operators
        // <expression> <operator> <expression>
        // left associative
        var infix = function (id, bp, led) {
            var bindingPower = bp || operators[id];
            var s = symbol(id, bindingPower);
            s.led = led || function (left) {
                this.lhs = left;
                this.rhs = expression(bindingPower);
                this.type = "binary";
                return this;
            };
            return s;
        };

        // match infix operators
        // <expression> <operator> <expression>
        // right associative
        var infixr = function (id, bp, led) {
            var bindingPower = bp || operators[id];
            var s = symbol(id, bindingPower);
            s.led = led || function (left) {
                this.lhs = left;
                this.rhs = expression(bindingPower - 1); // subtract 1 from bindingPower for right associative operators
                this.type = "binary";
                return this;
            };
            return s;
        };

        // match prefix operators
        // <operator> <expression>
        var prefix = function (id, nud) {
            var s = symbol(id);
            s.nud = nud || function () {
                this.expression = expression(70);
                this.type = "unary";
                return this;
            };
            return s;
        };

        symbol("(end)");
        symbol("(name)");
        symbol("(literal)");
        symbol("(regex)");
        symbol(":");
        symbol(";");
        symbol(",");
        symbol(")");
        symbol("]");
        symbol("}");
        symbol(".."); // range operator
        infix("."); // field reference
        infix("+"); // numeric addition
        infix("-"); // numeric subtraction
        infix("*"); // numeric multiplication
        infix("/"); // numeric division
        infix("%"); // numeric modulus
        infix("="); // equality
        infix("<"); // less than
        infix(">"); // greater than
        infix("!="); // not equal to
        infix("<="); // less than or equal
        infix(">="); // greater than or equal
        infix("&"); // string concatenation
        infix("and"); // Boolean AND
        infix("or"); // Boolean OR
        infix("in"); // is member of array
        infixr(":="); // bind variable
        prefix("-"); // unary numeric negation
        infix("~>"); // function application

        // field wildcard (single level)
        prefix('*', function () {
            this.type = "wildcard";
            return this;
        });

        // descendant wildcard (multi-level)
        prefix('**', function () {
            this.type = "descendant";
            return this;
        });

        // function invocation
        infix("(", operators['('], function (left) {
            // left is is what we are trying to invoke
            this.procedure = left;
            this.type = 'function';
            this.arguments = [];
            if (node.id !== ')') {
                for (;;) {
                    if (node.type === 'operator' && node.id === '?') {
                        // partial function application
                        this.type = 'partial';
                        this.arguments.push(node);
                        advance('?');
                    } else {
                        this.arguments.push(expression(0));
                    }
                    if (node.id !== ',') break;
                    advance(',');
                }
            }
            advance(")");
            // if the name of the function is 'function' or λ, then this is function definition (lambda function)
            if (left.type === 'name' && (left.value === 'function' || left.value === '\u03BB')) {
                // all of the args must be VARIABLE tokens
                this.arguments.forEach(function (arg, index) {
                    if (arg.type !== 'variable') {
                        throw {
                            message: 'Parameter ' + (index + 1) + ' of function definition must be a variable name (start with $)',
                            stack: (new Error()).stack,
                            position: arg.position,
                            token: arg.value
                        };
                    }
                });
                this.type = 'lambda';
                // parse the function body
                advance('{');
                this.body = expression(0);
                advance('}');
            }
            return this;
        });

        // parenthesis - block expression
        prefix("(", function () {
            var expressions = [];
            while (node.id !== ")") {
                expressions.push(expression(0));
                if (node.id !== ";") {
                    break;
                }
                advance(";");
            }
            advance(")");
            this.type = 'block';
            this.expressions = expressions;
            return this;
        });

        // array constructor
        prefix("[", function () {
            var a = [];
            if (node.id !== "]") {
                for (;;) {
                    var item = expression(0);
                    if (node.id === "..") {
                        // range operator
                        var range = {type: "binary", value: "..", position: node.position, lhs: item};
                        advance("..");
                        range.rhs = expression(0);
                        item = range;
                    }
                    a.push(item);
                    if (node.id !== ",") {
                        break;
                    }
                    advance(",");
                }
            }
            advance("]");
            this.lhs = a;
            this.type = "unary";
            return this;
        });

        // filter - predicate or array index
        infix("[", operators['['], function (left) {
            if(node.id === "]") {
                // empty predicate means maintain singleton arrays in the output
                var step = left;
                while(step && step.type === 'binary' && step.value === '[') {
                    step = step.lhs;
                }
                step.keepArray = true;
                advance("]");
                return left;
            } else {
                this.lhs = left;
                this.rhs = expression(operators[']']);
                this.type = 'binary';
                advance("]");
                return this;
            }
        });

        var objectParser = function (left) {
            var a = [];
            if (node.id !== "}") {
                for (;;) {
                    var n = expression(0);
                    advance(":");
                    var v = expression(0);
                    a.push([n, v]); // holds an array of name/value expression pairs
                    if (node.id !== ",") {
                        break;
                    }
                    advance(",");
                }
            }
            advance("}");
            if(typeof left === 'undefined') {
                // NUD - unary prefix form
                this.lhs = a;
                this.type = "unary";
            } else {
                // LED - binary infix form
                this.lhs = left;
                this.rhs = a;
                this.type = 'binary';
            }
            return this;
        };

        // object constructor
        prefix("{", objectParser);

        // object grouping
        infix("{", operators['{'], objectParser);

        // if/then/else ternary operator ?:
        infix("?", operators['?'], function (left) {
            this.type = 'condition';
            this.condition = left;
            this.then = expression(0);
            if (node.id === ':') {
                // else condition
                advance(":");
                this.else = expression(0);
            }
            return this;
        });

        // tail call optimization
        // this is invoked by the post parser to analyse lambda functions to see
        // if they make a tail call.  If so, it is replaced by a thunk which will
        // be invoked by the trampoline loop during function application.
        // This enables tail-recursive functions to be written without growing the stack
        var tail_call_optimize = function(expr) {
            var result;
            if(expr.type === 'function') {
                var thunk = {type: 'lambda', thunk: true, arguments: [], position: expr.position};
                thunk.body = expr;
                result = thunk;
            } else if(expr.type === 'condition') {
                // analyse both branches
                expr.then = tail_call_optimize(expr.then);
                expr.else = tail_call_optimize(expr.else);
                result = expr;
            } else if(expr.type === 'block') {
                // only the last expression in the block
                var length = expr.expressions.length;
                if(length > 0) {
                    expr.expressions[length - 1] = tail_call_optimize(expr.expressions[length - 1]);
                }
                result = expr;
            } else {
                result = expr;
            }
            return result;
        };

        // post-parse stage
        // the purpose of this is flatten the parts of the AST representing location paths,
        // converting them to arrays of steps which in turn may contain arrays of predicates.
        // following this, nodes containing '.' and '[' should be eliminated from the AST.
        var post_parse = function (expr) {
            var result = [];
            switch (expr.type) {
                case 'binary':
                    switch (expr.value) {
                        case '.':
                            var lstep = post_parse(expr.lhs);
                            if (lstep.type === 'path') {
                                Array.prototype.push.apply(result, lstep);
                            } else {
                                result.push(lstep);
                            }
                            var rest = post_parse(expr.rhs);
                            if(rest.type !== 'path') {
                                rest = [rest];
                            }
                            Array.prototype.push.apply(result, rest);
                            result.type = 'path';
                            break;
                        case '[':
                            // predicated step
                            // LHS is a step or a predicated step
                            // RHS is the predicate expr
                            result = post_parse(expr.lhs);
                            var step = result;
                            if(result.type === 'path') {
                                step = result[result.length - 1];
                            }
                            if (typeof step.group !== 'undefined') {
                                throw {
                                    message: 'A predicate cannot follow a grouping expression in a step. Error at column: ' + expr.position,
                                    stack: (new Error()).stack,
                                    position: expr.position
                                };
                            }
                            if (typeof step.predicate === 'undefined') {
                                step.predicate = [];
                            }
                            step.predicate.push(post_parse(expr.rhs));
                            break;
                        case '{':
                            // group-by
                            // LHS is a step or a predicated step
                            // RHS is the object constructor expr
                            result = post_parse(expr.lhs);
                            if (typeof result.group !== 'undefined') {
                                throw {
                                    message: 'Each step can only have one grouping expression. Error at column: ' + expr.position,
                                    stack: (new Error()).stack,
                                    position: expr.position
                                };
                            }
                            // object constructor - process each pair
                            result.group = {
                                lhs: expr.rhs.map(function (pair) {
                                    return [post_parse(pair[0]), post_parse(pair[1])];
                                }),
                                position: expr.position
                            };
                            break;
                        default:
                            result = {type: expr.type, value: expr.value, position: expr.position};
                            result.lhs = post_parse(expr.lhs);
                            result.rhs = post_parse(expr.rhs);
                    }
                    break;
                case 'unary':
                    result = {type: expr.type, value: expr.value, position: expr.position};
                    if (expr.value === '[') {
                        // array constructor - process each item
                        result.lhs = expr.lhs.map(function (item) {
                            return post_parse(item);
                        });
                    } else if (expr.value === '{') {
                        // object constructor - process each pair
                        result.lhs = expr.lhs.map(function (pair) {
                            return [post_parse(pair[0]), post_parse(pair[1])];
                        });
                    } else {
                        // all other unary expressions - just process the expression
                        result.expression = post_parse(expr.expression);
                        // if unary minus on a number, then pre-process
                        if (expr.value === '-' && result.expression.type === 'literal' && isNumeric(result.expression.value)) {
                            result = result.expression;
                            result.value = -result.value;
                        }
                    }
                    break;
                case 'function':
                case 'partial':
                    result = {type: expr.type, name: expr.name, value: expr.value, position: expr.position};
                    result.arguments = expr.arguments.map(function (arg) {
                        return post_parse(arg);
                    });
                    result.procedure = post_parse(expr.procedure);
                    break;
                case 'lambda':
                    result = {type: expr.type, arguments: expr.arguments, position: expr.position};
                    var body = post_parse(expr.body);
                    result.body = tail_call_optimize(body);
                    break;
                case 'condition':
                    result = {type: expr.type, position: expr.position};
                    result.condition = post_parse(expr.condition);
                    result.then = post_parse(expr.then);
                    if (typeof expr.else !== 'undefined') {
                        result.else = post_parse(expr.else);
                    }
                    break;
                case 'block':
                    result = {type: expr.type, position: expr.position};
                    // array of expressions - process each one
                    result.expressions = expr.expressions.map(function (item) {
                        return post_parse(item);
                    });
                    // TODO scan the array of expressions to see if any of them assign variables
                    // if so, need to mark the block as one that needs to create a new frame
                    break;
                case 'name':
                    result = [expr];
                    result.type = 'path';
                    break;
                case 'literal':
                case 'wildcard':
                case 'descendant':
                case 'variable':
                case 'regex':
                    result = expr;
                    break;
                case 'operator':
                    // the tokens 'and' and 'or' might have been used as a name rather than an operator
                    if (expr.value === 'and' || expr.value === 'or' || expr.value === 'in') {
                        expr.type = 'name';
                        result = post_parse(expr);
                    } else if (expr.value === '?') {
                        // partial application
                        result = expr;
                    } else {
                        throw {
                            message: "Syntax error: " + expr.value,
                            stack: (new Error()).stack,
                            position: expr.position,
                            token: expr.value
                        };
                    }
                    break;
                default:
                    var reason = "Unknown expression type: " + expr.value;
                    /* istanbul ignore else */
                    if (expr.id === '(end)') {
                        reason = "Syntax error: unexpected end of expression";
                    }
                    throw {
                        message: reason,
                        stack: (new Error()).stack,
                        position: expr.position,
                        token: expr.value
                    };
            }
            return result;
        };

        // now invoke the tokenizer and the parser and return the syntax tree

        lexer = tokenizer(source);
        advance();
        // parse the tokens
        var expr = expression(0);
        if (node.id !== '(end)') {
            throw {
                message: "Syntax error: " + node.value,
                stack: (new Error()).stack,
                position: node.position,
                token: node.value
            };
        }
        expr = post_parse(expr);

        return expr;
    };

// Start of Evaluator code

    var staticFrame = createFrame(null);

    /**
     * Check if value is a finite number
     * @param {float} n - number to evaluate
     * @returns {boolean} True if n is a finite number
     */
    function isNumeric(n) {
        var isNum = false;
        if(typeof n === 'number') {
            var num = parseFloat(n);
            isNum = !isNaN(num);
            if (isNum && !isFinite(num)) {
                throw {
                    message: "Number out of range",
                    value: n,
                    stack: (new Error()).stack
                };
            }
        }
        return isNum;
    }

    /**
     * Returns true if the arg is an array of numbers
     * @param {*} arg - the item to test
     * @returns {boolean} True if arg is an array of numbers
     */
    function isArrayOfNumbers(arg) {
        var result = false;
        if(Array.isArray(arg)) {
            result = (arg.filter(function(item){return !isNumeric(item);}).length == 0);
        }
        return result;
    }

    // Polyfill
    /* istanbul ignore next */
    Number.isInteger = Number.isInteger || function(value) {
        return typeof value === "number" &&
          isFinite(value) &&
          Math.floor(value) === value;
    };

    /**
     * Evaluate expression against input data
     * @param {Object} expr - JSONata expression
     * @param {Object} input - Input data to evaluate against
     * @param {Object} environment - Environment
     * @returns {*} Evaluated input data
     */
    function evaluate(expr, input, environment) {
        var result;

        var entryCallback = environment.lookup('__evaluate_entry');
        if(entryCallback) {
            entryCallback(expr, input, environment);
        }

        switch (expr.type) {
            case 'path':
                result = evaluatePath(expr, input, environment);
                break;
            case 'binary':
                result = evaluateBinary(expr, input, environment);
                break;
            case 'unary':
                result = evaluateUnary(expr, input, environment);
                break;
            case 'name':
                result = evaluateName(expr, input, environment);
                break;
            case 'literal':
                result = evaluateLiteral(expr, input, environment);
                break;
            case 'wildcard':
                result = evaluateWildcard(expr, input, environment);
                break;
            case 'descendant':
                result = evaluateDescendants(expr, input, environment);
                break;
            case 'condition':
                result = evaluateCondition(expr, input, environment);
                break;
            case 'block':
                result = evaluateBlock(expr, input, environment);
                break;
            case 'regex':
                result = evaluateRegex(expr, input, environment);
                break;
            case 'function':
                result = evaluateFunction(expr, input, environment);
                break;
            case 'variable':
                result = evaluateVariable(expr, input, environment);
                break;
            case 'lambda':
                result = evaluateLambda(expr, input, environment);
                break;
            case 'partial':
                result = evaluatePartialApplication(expr, input, environment);
                break;
        }
        if (expr.hasOwnProperty('predicate')) {
            result = applyPredicates(expr.predicate, result, environment);
        }
        if (expr.hasOwnProperty('group')) {
            result = evaluateGroupExpression(expr.group, result, environment);
        }

        var exitCallback = environment.lookup('__evaluate_exit');
        if(exitCallback) {
            exitCallback(expr, input, environment, result);
        }

        return result;
    }

    /**
     * Evaluate path expression against input data
     * @param {Object} expr - JSONata expression
     * @param {Object} input - Input data to evaluate against
     * @param {Object} environment - Environment
     * @returns {*} Evaluated input data
     */
    function evaluatePath(expr, input, environment) {
        var result;
        var inputSequence;
        var keepSingletonArray = false;
        // expr is an array of steps
        // if the first step is a variable reference ($...), including root reference ($$),
        //   then the path is absolute rather than relative
        if (expr[0].type === 'variable') {
            expr[0].absolute = true;
        } else if(expr[0].type === 'unary' && expr[0].value === '[') {
            // array constructor - not relative to the input
            input = [null];// dummy singleton sequence for first step
        }

        // evaluate each step in turn
        for(var ii = 0; ii < expr.length; ii++) {
            var step = expr[ii];
            if(step.keepArray === true) {
                keepSingletonArray = true;
            }
            var resultSequence = [];
            result = undefined;
            // if input is not an array, make it so
            if (step.absolute === true) {
                inputSequence = [input]; // dummy singleton sequence for first (absolute) step
            } else if (Array.isArray(input)) {
                inputSequence = input;
            } else {
                inputSequence = [input];
            }
            // if there is more than one step in the path, handle quoted field names as names not literals
            if (expr.length > 1 && step.type === 'literal') {
                step.type = 'name';
            }
            inputSequence.forEach(function (item) {
                var res = evaluate(step, item, environment);
                if (typeof res !== 'undefined') {
                    if (Array.isArray(res) && (step.value !== '[' )) {
                        // is res an array - if so, flatten it into the parent array
                        res.forEach(function (innerRes) {
                            if (typeof innerRes !== 'undefined') {
                                resultSequence.push(innerRes);
                            }
                        });
                    } else {
                        resultSequence.push(res);
                    }
                }
            });
            if (resultSequence.length == 1) {
                if(keepSingletonArray) {
                    result = resultSequence;
                } else {
                    result = resultSequence[0];
                }
            } else if (resultSequence.length > 1) {
                result = resultSequence;
            }

            if(typeof result === 'undefined') {
                break;
            }
            input = result;
        }
        return result;
    }

    /**
     * Apply predicates to input data
     * @param {Object} predicates - Predicates
     * @param {Object} input - Input data to apply predicates against
     * @param {Object} environment - Environment
     * @returns {*} Result after applying predicates
     */
    function applyPredicates(predicates, input, environment) {
        var result;
        var inputSequence = input;
        // lhs potentially holds an array
        // we want to iterate over the array, and only keep the items that are
        // truthy when applied to the predicate.
        // if the predicate evaluates to an integer, then select that index

        var results = [];
        predicates.forEach(function (predicate) {
            // if it's not an array, turn it into one
            // since in XPath >= 2.0 an item is equivalent to a singleton sequence of that item
            // if input is not an array, make it so
            if (!Array.isArray(inputSequence)) {
                inputSequence = [inputSequence];
            }
            results = [];
            result = undefined;
            if (predicate.type === 'literal' && isNumeric(predicate.value)) {
                var index = predicate.value;
                if (!Number.isInteger(index)) {
                    // round it down
                    index = Math.floor(index);
                }
                if (index < 0) {
                    // count in from end of array
                    index = inputSequence.length + index;
                }
                result = inputSequence[index];
            } else {
                inputSequence.forEach(function (item, index) {
                    var res = evaluate(predicate, item, environment);
                    if (isNumeric(res)) {
                        res = [res];
                    }
                    if(isArrayOfNumbers(res)) {
                        res.forEach(function(ires) {
                            if (!Number.isInteger(ires)) {
                                // round it down
                                ires = Math.floor(ires);
                            }
                            if (ires < 0) {
                                // count in from end of array
                                ires = inputSequence.length + ires;
                            }
                            if (ires == index) {
                                results.push(item);
                            }
                        });
                    } else if (functionBoolean(res)) { // truthy
                        results.push(item);
                    }
                });
            }
            if (results.length == 1) {
                result = results[0];
            } else if (results.length > 1) {
                result = results;
            }
            inputSequence = result;
        });
        return result;
    }

    /**
     * Evaluate binary expression against input data
     * @param {Object} expr - JSONata expression
     * @param {Object} input - Input data to evaluate against
     * @param {Object} environment - Environment
     * @returns {*} Evaluated input data
     */
    function evaluateBinary(expr, input, environment) {
        var result;

        switch (expr.value) {
            case '+':
            case '-':
            case '*':
            case '/':
            case '%':
                result = evaluateNumericExpression(expr, input, environment);
                break;
            case '=':
            case '!=':
            case '<':
            case '<=':
            case '>':
            case '>=':
                result = evaluateComparisonExpression(expr, input, environment);
                break;
            case '&':
                result = evaluateStringConcat(expr, input, environment);
                break;
            case 'and':
            case 'or':
                result = evaluateBooleanExpression(expr, input, environment);
                break;
            case '..':
                result = evaluateRangeExpression(expr, input, environment);
                break;
            case ':=':
                result = evaluateBindExpression(expr, input, environment);
                break;
            case 'in':
                result = evaluateIncludesExpression(expr, input, environment);
                break;
            case '~>':
                result = evaluateApplyExpression(expr, input, environment);
                break;
        }
        return result;
    }

    /**
     * Evaluate unary expression against input data
     * @param {Object} expr - JSONata expression
     * @param {Object} input - Input data to evaluate against
     * @param {Object} environment - Environment
     * @returns {*} Evaluated input data
     */
    function evaluateUnary(expr, input, environment) {
        var result;

        switch (expr.value) {
            case '-':
                result = evaluate(expr.expression, input, environment);
                if (isNumeric(result)) {
                    result = -result;
                } else {
                    throw {
                        message: "Cannot negate a non-numeric value: " + result,
                        stack: (new Error()).stack,
                        position: expr.position,
                        token: expr.value,
                        value: result
                    };
                }
                break;
            case '[':
                // array constructor - evaluate each item
                result = [];
                expr.lhs.forEach(function (item) {
                    var value = evaluate(item, input, environment);
                    if (typeof value !== 'undefined') {
                        if(item.value === '[') {
                            result.push(value);
                        } else {
                            result = functionAppend(result, value);
                        }
                    }
                });
                break;
            case '{':
                // object constructor - apply grouping
                result = evaluateGroupExpression(expr, input, environment);
                break;

        }
        return result;
    }

    /**
     * Evaluate name object against input data
     * @param {Object} expr - JSONata expression
     * @param {Object} input - Input data to evaluate against
     * @param {Object} environment - Environment
     * @returns {*} Evaluated input data
     */
    function evaluateName(expr, input, environment) {
        // lookup the 'name' item in the input
        var result;
        if (Array.isArray(input)) {
            var results = [];
            input.forEach(function (item) {
                var res = evaluateName(expr, item, environment);
                if (typeof res !== 'undefined') {
                    results.push(res);
                }
            });
            if (results.length == 1) {
                result = results[0];
            } else if (results.length > 1) {
                result = results;
            }
        } else if (input !== null && typeof input === 'object') {
            result = input[expr.value];
        }
        return result;
    }

    /**
     * Evaluate literal against input data
     * @param {Object} expr - JSONata expression
     * @returns {*} Evaluated input data
     */
    function evaluateLiteral(expr) {
        return expr.value;
    }

    /**
     * Evaluate wildcard against input data
     * @param {Object} expr - JSONata expression
     * @param {Object} input - Input data to evaluate against
     * @returns {*} Evaluated input data
     */
    function evaluateWildcard(expr, input) {
        var result;
        var results = [];
        if (input !== null && typeof input === 'object') {
            Object.keys(input).forEach(function (key) {
                var value = input[key];
                if(Array.isArray(value)) {
                    value = flatten(value);
                    results = functionAppend(results, value);
                } else {
                    results.push(value);
                }
            });
        }

        if (results.length == 1) {
            result = results[0];
        } else if (results.length > 1) {
            result = results;
        }
        return result;
    }

    /**
     * Returns a flattened array
     * @param {Array} arg - the array to be flatten
     * @param {Array} flattened - carries the flattened array - if not defined, will initialize to []
     * @returns {Array} - the flattened array
     */
    function flatten(arg, flattened) {
        if(typeof flattened === 'undefined') {
            flattened = [];
        }
        if(Array.isArray(arg)) {
            arg.forEach(function (item) {
                flatten(item, flattened);
            });
        } else {
            flattened.push(arg);
        }
        return flattened;
    }

    /**
     * Evaluate descendants against input data
     * @param {Object} expr - JSONata expression
     * @param {Object} input - Input data to evaluate against
     * @returns {*} Evaluated input data
     */
    function evaluateDescendants(expr, input) {
        var result;
        var resultSequence = [];
        if (typeof input !== 'undefined') {
            // traverse all descendants of this object/array
            recurseDescendants(input, resultSequence);
            if (resultSequence.length == 1) {
                result = resultSequence[0];
            } else {
                result = resultSequence;
            }
        }
        return result;
    }

    /**
     * Recurse through descendants
     * @param {Object} input - Input data
     * @param {Object} results - Results
     */
    function recurseDescendants(input, results) {
        // this is the equivalent of //* in XPath
        if (!Array.isArray(input)) {
            results.push(input);
        }
        if (Array.isArray(input)) {
            input.forEach(function (member) {
                recurseDescendants(member, results);
            });
        } else if (input !== null && typeof input === 'object') {
            Object.keys(input).forEach(function (key) {
                recurseDescendants(input[key], results);
            });
        }
    }

    /**
     * Evaluate numeric expression against input data
     * @param {Object} expr - JSONata expression
     * @param {Object} input - Input data to evaluate against
     * @param {Object} environment - Environment
     * @returns {*} Evaluated input data
     */
    function evaluateNumericExpression(expr, input, environment) {
        var result;

        var lhs = evaluate(expr.lhs, input, environment);
        var rhs = evaluate(expr.rhs, input, environment);

        if (typeof lhs === 'undefined' || typeof rhs === 'undefined') {
            // if either side is undefined, the result is undefined
            return result;
        }

        if (!isNumeric(lhs)) {
            throw {
                message: 'LHS of ' + expr.value + ' operator must evaluate to a number',
                stack: (new Error()).stack,
                position: expr.position,
                token: expr.value,
                value: lhs
            };
        }
        if (!isNumeric(rhs)) {
            throw {
                message: 'RHS of ' + expr.value + ' operator must evaluate to a number',
                stack: (new Error()).stack,
                position: expr.position,
                token: expr.value,
                value: rhs
            };
        }

        switch (expr.value) {
            case '+':
                result = lhs + rhs;
                break;
            case '-':
                result = lhs - rhs;
                break;
            case '*':
                result = lhs * rhs;
                break;
            case '/':
                result = lhs / rhs;
                break;
            case '%':
                result = lhs % rhs;
                break;
        }
        return result;
    }

    /**
     * Evaluate comparison expression against input data
     * @param {Object} expr - JSONata expression
     * @param {Object} input - Input data to evaluate against
     * @param {Object} environment - Environment
     * @returns {*} Evaluated input data
     */
    function evaluateComparisonExpression(expr, input, environment) {
        var result;

        var lhs = evaluate(expr.lhs, input, environment);
        var rhs = evaluate(expr.rhs, input, environment);

        if (typeof lhs === 'undefined' || typeof rhs === 'undefined') {
            // if either side is undefined, the result is false
            return false;
        }

        switch (expr.value) {
            case '=':
                result = lhs == rhs;
                break;
            case '!=':
                result = (lhs != rhs);
                break;
            case '<':
                result = lhs < rhs;
                break;
            case '<=':
                result = lhs <= rhs;
                break;
            case '>':
                result = lhs > rhs;
                break;
            case '>=':
                result = lhs >= rhs;
                break;
        }
        return result;
    }

    /**
     * Inclusion operator - in
     *
     * @param {Object} expr - AST
     * @param {*} input - input context
     * @param {Object} environment - frame
     * @returns {boolean} - true if lhs is a member of rhs
     */
    function evaluateIncludesExpression(expr, input, environment) {
        var result = false;

        var lhs = evaluate(expr.lhs, input, environment);
        var rhs = evaluate(expr.rhs, input, environment);

        if (typeof lhs === 'undefined' || typeof rhs === 'undefined') {
            // if either side is undefined, the result is false
            return false;
        }

        if(!Array.isArray(rhs)) {
            rhs = [rhs];
        }

        for(var i = 0; i < rhs.length; i++) {
            if(rhs[i] === lhs) {
                result = true;
                break;
            }
        }

        return result;
    }

    /**
     * Evaluate boolean expression against input data
     * @param {Object} expr - JSONata expression
     * @param {Object} input - Input data to evaluate against
     * @param {Object} environment - Environment
     * @returns {*} Evaluated input data
     */
    function evaluateBooleanExpression(expr, input, environment) {
        var result;

        switch (expr.value) {
            case 'and':
                result = functionBoolean(evaluate(expr.lhs, input, environment)) &&
                  functionBoolean(evaluate(expr.rhs, input, environment));
                break;
            case 'or':
                result = functionBoolean(evaluate(expr.lhs, input, environment)) ||
                  functionBoolean(evaluate(expr.rhs, input, environment));
                break;
        }
        return result;
    }

    /**
     * Evaluate string concatenation against input data
     * @param {Object} expr - JSONata expression
     * @param {Object} input - Input data to evaluate against
     * @param {Object} environment - Environment
     * @returns {string|*} Evaluated input data
     */
    function evaluateStringConcat(expr, input, environment) {
        var result;
        var lhs = evaluate(expr.lhs, input, environment);
        var rhs = evaluate(expr.rhs, input, environment);

        var lstr = '';
        var rstr = '';
        if (typeof lhs !== 'undefined') {
            lstr = functionString(lhs);
        }
        if (typeof rhs !== 'undefined') {
            rstr = functionString(rhs);
        }

        result = lstr.concat(rstr);
        return result;
    }

    /**
     * Evaluate group expression against input data
     * @param {Object} expr - JSONata expression
     * @param {Object} input - Input data to evaluate against
     * @param {Object} environment - Environment
     * @returns {{}} Evaluated input data
     */
    function evaluateGroupExpression(expr, input, environment) {
        var result = {};
        var groups = {};
        // group the input sequence by 'key' expression
        if (!Array.isArray(input)) {
            input = [input];
        }
        input.forEach(function (item) {
            expr.lhs.forEach(function (pair) {
                var key = evaluate(pair[0], item, environment);
                // key has to be a string
                if (typeof  key !== 'string') {
                    throw {
                        message: 'Key in object structure must evaluate to a string. Got: ' + key,
                        stack: (new Error()).stack,
                        position: expr.position,
                        value: key
                    };
                }
                var entry = {data: item, expr: pair[1]};
                if (groups.hasOwnProperty(key)) {
                    // a value already exists in this slot
                    // append it as an array
                    groups[key].data = functionAppend(groups[key].data, item);
                } else {
                    groups[key] = entry;
                }
            });
        });
        // iterate over the groups to evaluate the 'value' expression
        for (var key in groups) {
            var entry = groups[key];
            var value = evaluate(entry.expr, entry.data, environment);
            result[key] = value;
        }
        return result;
    }

    /**
     * Evaluate range expression against input data
     * @param {Object} expr - JSONata expression
     * @param {Object} input - Input data to evaluate against
     * @param {Object} environment - Environment
     * @returns {*} Evaluated input data
     */
    function evaluateRangeExpression(expr, input, environment) {
        var result;

        var lhs = evaluate(expr.lhs, input, environment);
        var rhs = evaluate(expr.rhs, input, environment);

        if (typeof lhs === 'undefined' || typeof rhs === 'undefined') {
            // if either side is undefined, the result is undefined
            return result;
        }

        if (lhs > rhs) {
            // if the lhs is greater than the rhs, return undefined
            return result;
        }

        if (!Number.isInteger(lhs)) {
            throw {
                message: 'LHS of range operator (..) must evaluate to an integer',
                stack: (new Error()).stack,
                position: expr.position,
                token: expr.value,
                value: lhs
            };
        }
        if (!Number.isInteger(rhs)) {
            throw {
                message: 'RHS of range operator (..) must evaluate to an integer',
                stack: (new Error()).stack,
                position: expr.position,
                token: expr.value,
                value: rhs
            };
        }

        result = new Array(rhs - lhs + 1);
        for (var item = lhs, index = 0; item <= rhs; item++, index++) {
            result[index] = item;
        }
        return result;
    }

    /**
     * Evaluate bind expression against input data
     * @param {Object} expr - JSONata expression
     * @param {Object} input - Input data to evaluate against
     * @param {Object} environment - Environment
     * @returns {*} Evaluated input data
     */
    function evaluateBindExpression(expr, input, environment) {
        // The RHS is the expression to evaluate
        // The LHS is the name of the variable to bind to - should be a VARIABLE token
        var value = evaluate(expr.rhs, input, environment);
        if (expr.lhs.type !== 'variable') {
            throw {
                message: "Left hand side of := must be a variable name (start with $)",
                stack: (new Error()).stack,
                position: expr.position,
                token: expr.value,
                value: expr.lhs.type === 'path' ? expr.lhs[0].value : expr.lhs.value
            };
        }
        environment.bind(expr.lhs.value, value);
        return value;
    }

    /**
     * Evaluate condition against input data
     * @param {Object} expr - JSONata expression
     * @param {Object} input - Input data to evaluate against
     * @param {Object} environment - Environment
     * @returns {*} Evaluated input data
     */
    function evaluateCondition(expr, input, environment) {
        var result;
        var condition = evaluate(expr.condition, input, environment);
        if (functionBoolean(condition)) {
            result = evaluate(expr.then, input, environment);
        } else if (typeof expr.else !== 'undefined') {
            result = evaluate(expr.else, input, environment);
        }
        return result;
    }

    /**
     * Evaluate block against input data
     * @param {Object} expr - JSONata expression
     * @param {Object} input - Input data to evaluate against
     * @param {Object} environment - Environment
     * @returns {*} Evaluated input data
     */
    function evaluateBlock(expr, input, environment) {
        var result;
        // create a new frame to limit the scope of variable assignments
        // TODO, only do this if the post-parse stage has flagged this as required
        var frame = createFrame(environment);
        // invoke each expression in turn
        // only return the result of the last one
        expr.expressions.forEach(function (expression) {
            result = evaluate(expression, input, frame);
        });

        return result;
    }

    /**
     * Prepare a regex
     * @param {Object} expr - expression containing regex
     * @returns {Function} Higher order function representing prepared regex
     */
    function evaluateRegex(expr) {
        expr.value.lastIndex = 0;
        var closure = function(str) {
            var re = expr.value;
            //var result = str.match(expr.value);
            var result;
            var match = re.exec(str);
            if(match !== null) {
                result = {
                    match: match[0],
                    start: match.index,
                    end: match.index + match[0].length,
                    groups: []
                };
                if(match.length > 1) {
                    for(var i = 1; i < match.length; i++) {
                        result.groups.push(match[i]);
                    }
                }
                result.next = function() {
                    if(re.lastIndex >= str.length) {
                        return undefined;
                    } else {
                        var next = closure(str);
                        if(next && next.match === '' && re.lastIndex === expr.value.lastIndex) {
                            // matches zero length string; this will never progress
                            throw {
                                message: "Regular expression matches zero length string",
                                stack: (new Error()).stack,
                                position: expr.position,
                                value: expr.value.source
                            };
                        }
                        return next;
                    }
                };
            }

            return result;
        };
        return closure;
    }

    /**
     * Evaluate variable against input data
     * @param {Object} expr - JSONata expression
     * @param {Object} input - Input data to evaluate against
     * @param {Object} environment - Environment
     * @returns {*} Evaluated input data
     */
    function evaluateVariable(expr, input, environment) {
        // lookup the variable value in the environment
        var result;
        // if the variable name is empty string, then it refers to context value
        if (expr.value === '') {
            result = input;
        } else {
            result = environment.lookup(expr.value);
        }
        return result;
    }

    var chain = evaluate(parser('function($f, $g) { function($x){ $g($f($x)) } }'), null, staticFrame);
    var partial1 = parser('type = "partial" and $count(arguments[type="operator" and value="?"]) =  1');
    var invokePartial = parser('$[0]($[1])');


    /**
     * Apply the function on the RHS using the sequence on the LHS as the first argument
     * @param {Object} expr - JSONata expression
     * @param {Object} input - Input data to evaluate against
     * @param {Object} environment - Environment
     * @returns {*} Evaluated input data
     */
    function evaluateApplyExpression(expr, input, environment) {
        var result;

        var arg1 = evaluate(expr.lhs, input, environment);

        if(expr.rhs.type === 'function') {
            // this is a function _invocation_; invoke it with arg1 at the start
            result = evaluateFunction(expr.rhs, input, environment, arg1);
        } else if(evaluate(partial1, expr.rhs, environment)) {
            var partial = evaluatePartialApplication(expr.rhs, input, environment);
            result = evaluate(invokePartial, [partial, arg1], environment);
        } else {
            var func = evaluate(expr.rhs, input, environment);

            if(!isFunction(func)) {
                throw {
                    message: 'RHS of function application operator ~> is not a function at column ' + expr.position,
                    stack: (new Error()).stack,
                    position: expr.position
                };
            }

            if(isFunction(arg1)) {
                // this is function chaining (func1 ~> func2)
                // λ($f, $g) { λ($x){ $g($f($x)) } }
                result = apply(chain, [arg1, func], environment, null);
            } else {
                result = apply(func, [arg1], environment, null);
            }

        }

        return result;
    }

    /**
     *
     * @param {Object} expr - expression to test
     * @returns {boolean} - true if it is a function (lambda or built-in)
     */
    function isFunction(expr) {
        return (typeof expr === 'function' || (expr && expr.lambda === true && expr.environment && expr.arguments && expr.body));
    }

    /**
     * Evaluate function against input data
     * @param {Object} expr - JSONata expression
     * @param {Object} input - Input data to evaluate against
     * @param {Object} environment - Environment
     * @param {Object} [applyto] - LHS of ~> operator
     * @returns {*} Evaluated input data
     */
    function evaluateFunction(expr, input, environment, applyto) {
        var result;
        // evaluate the arguments
        var evaluatedArgs = [];
        expr.arguments.forEach(function (arg) {
            evaluatedArgs.push(evaluate(arg, input, environment));
        });
        if(applyto) {
            // insert the first argument from the LHS of ~>
            evaluatedArgs.unshift(applyto);
        }
        // lambda function on lhs
        // create the procedure
        // can't assume that expr.procedure is a lambda type directly
        // could be an expression that evaluates to a function (e.g. variable reference, parens expr etc.
        // evaluate it generically first, then check that it is a function.  Throw error if not.
        var proc = evaluate(expr.procedure, input, environment);

        if (typeof proc === 'undefined' && expr.procedure.type === 'path' && environment.lookup(expr.procedure[0].value)) {
            // help the user out here if they simply forgot the leading $
            throw {
                message: 'Attempted to invoke a non-function. Did you mean \'$' + expr.procedure[0].value + '\'?',
                stack: (new Error()).stack,
                position: expr.position,
                token: expr.procedure[0].value
            };
        }
        // apply the procedure
        try {
            result = apply(proc, evaluatedArgs, input);
        } catch (err) {
            // add the position field to the error
            err.position = expr.position;
            // and the function identifier
            err.token = expr.procedure.type === 'path' ? expr.procedure[0].value : expr.procedure.value;
            throw err;
        }
        return result;
    }

    /**
     * Apply procedure or function
     * @param {Object} proc - Procedure
     * @param {Array} args - Arguments
     * @param {Object} self - Self
     * @returns {*} Result of procedure
     */
    function apply(proc, args, self) {
        var result;
        result = applyInner(proc, args, self);
        while(typeof result === 'object' && result !== null && result.lambda == true && result.thunk == true) {
            // trampoline loop - this gets invoked as a result of tail-call optimization
            // the function returned a tail-call thunk
            // unpack it, evaluate its arguments, and apply the tail call
            var next = evaluate(result.body.procedure, result.input, result.environment);
            var evaluatedArgs = [];
            result.body.arguments.forEach(function (arg) {
                evaluatedArgs.push(evaluate(arg, result.input, result.environment));
            });

            result = applyInner(next, evaluatedArgs, self);
        }
        return result;
    }

    /**
     * Apply procedure or function
     * @param {Object} proc - Procedure
     * @param {Array} args - Arguments
     * @param {Object} self - Self
     * @returns {*} Result of procedure
     */
    function applyInner(proc, args, self) {
        var result;
        if (proc && proc.lambda) {
            result = applyProcedure(proc, args);
        } else if (typeof proc === 'function') {
            result = proc.apply(self, args);
        } else {
            throw {
                message: 'Attempted to invoke a non-function',
                stack: (new Error()).stack
            };
        }
        return result;
    }

    /**
     * Evaluate lambda against input data
     * @param {Object} expr - JSONata expression
     * @param {Object} input - Input data to evaluate against
     * @param {Object} environment - Environment
     * @returns {{lambda: boolean, input: *, environment: *, arguments: *, body: *}} Evaluated input data
     */
    function evaluateLambda(expr, input, environment) {
        // make a function (closure)
        var procedure = {
            lambda: true,
            input: input,
            environment: environment,
            arguments: expr.arguments,
            body: expr.body
        };
        if(expr.thunk == true) {
            procedure.thunk = true;
        }
        return procedure;
    }

    /**
     * Evaluate partial application
     * @param {Object} expr - JSONata expression
     * @param {Object} input - Input data to evaluate against
     * @param {Object} environment - Environment
     * @returns {*} Evaluated input data
     */
    function evaluatePartialApplication(expr, input, environment) {
        // partially apply a function
        var result;
        // evaluate the arguments
        var evaluatedArgs = [];
        expr.arguments.forEach(function (arg) {
            if (arg.type === 'operator' && arg.value === '?') {
                evaluatedArgs.push(arg);
            } else {
                evaluatedArgs.push(evaluate(arg, input, environment));
            }
        });
        // lookup the procedure
        var proc = evaluate(expr.procedure, input, environment);
        if (typeof proc === 'undefined' && expr.procedure.type === 'path' && environment.lookup(expr.procedure[0].value)) {
            // help the user out here if they simply forgot the leading $
            throw {
                message: 'Attempted to partially apply a non-function. Did you mean \'$' + expr.procedure[0].value + '\'?',
                stack: (new Error()).stack,
                position: expr.position,
                token: expr.procedure[0].value
            };
        }
        if (proc && proc.lambda) {
            result = partialApplyProcedure(proc, evaluatedArgs);
        } else if (typeof proc === 'function') {
            result = partialApplyNativeFunction(proc, evaluatedArgs);
        } else {
            throw {
                message: 'Attempted to partially apply a non-function',
                stack: (new Error()).stack,
                position: expr.position,
                token: expr.procedure.type === 'path' ? expr.procedure[0].value : expr.procedure.value
            };
        }
        return result;
    }

    /**
     * Apply procedure
     * @param {Object} proc - Procedure
     * @param {Array} args - Arguments
     * @returns {*} Result of procedure
     */
    function applyProcedure(proc, args) {
        var result;
        var env = createFrame(proc.environment);
        proc.arguments.forEach(function (param, index) {
            env.bind(param.value, args[index]);
        });
        if (typeof proc.body === 'function') {
            // this is a lambda that wraps a native function - generated by partially evaluating a native
            result = applyNativeFunction(proc.body, env);
        } else {
            result = evaluate(proc.body, proc.input, env);
        }
        return result;
    }

    /**
     * Partially apply procedure
     * @param {Object} proc - Procedure
     * @param {Array} args - Arguments
     * @returns {{lambda: boolean, input: *, environment: {bind, lookup}, arguments: Array, body: *}} Result of partially applied procedure
     */
    function partialApplyProcedure(proc, args) {
        // create a closure, bind the supplied parameters and return a function that takes the remaining (?) parameters
        var env = createFrame(proc.environment);
        var unboundArgs = [];
        proc.arguments.forEach(function (param, index) {
            var arg = args[index];
            if (arg && arg.type === 'operator' && arg.value === '?') {
                unboundArgs.push(param);
            } else {
                env.bind(param.value, arg);
            }
        });
        var procedure = {
            lambda: true,
            input: proc.input,
            environment: env,
            arguments: unboundArgs,
            body: proc.body
        };
        return procedure;
    }

    /**
     * Partially apply native function
     * @param {Function} native - Native function
     * @param {Array} args - Arguments
     * @returns {{lambda: boolean, input: *, environment: {bind, lookup}, arguments: Array, body: *}} Result of partially applying native function
     */
    function partialApplyNativeFunction(native, args) {
        // create a lambda function that wraps and invokes the native function
        // get the list of declared arguments from the native function
        // this has to be picked out from the toString() value
        var sigArgs = getNativeFunctionArguments(native);
        sigArgs = sigArgs.map(function (sigArg) {
            return '$' + sigArg.trim();
        });
        var body = 'function(' + sigArgs.join(', ') + '){ _ }';

        var bodyAST = parser(body);
        bodyAST.body = native;

        var partial = partialApplyProcedure(bodyAST, args);
        return partial;
    }

    /**
     * Apply native function
     * @param {Object} proc - Procedure
     * @param {Object} env - Environment
     * @returns {*} Result of applying native function
     */
    function applyNativeFunction(proc, env) {
        var sigArgs = getNativeFunctionArguments(proc);
        // generate the array of arguments for invoking the function - look them up in the environment
        var args = sigArgs.map(function (sigArg) {
            return env.lookup(sigArg.trim());
        });

        var result = proc.apply(null, args);
        return result;
    }

    /**
     * Get native function arguments
     * @param {Function} func - Function
     * @returns {*|Array} Native function arguments
     */
    function getNativeFunctionArguments(func) {
        var signature = func.toString();
        var sigParens = /\(([^\)]*)\)/.exec(signature)[1]; // the contents of the parens
        var sigArgs = sigParens.split(',');
        return sigArgs;
    }

    /**
     * Tests whether arg is a lambda function
     * @param {*} arg - the value to test
     * @returns {boolean} - true if it is a lambda function
     */
    function isLambda(arg) {
        var result = false;
        if(arg && typeof arg === 'object' &&
          arg.lambda === true &&
          arg.hasOwnProperty('input') &&
          arg.hasOwnProperty('arguments') &&
          arg.hasOwnProperty('environment') &&
          arg.hasOwnProperty('body')) {
            result = true;
        }

        return result;
    }

    /**
     * Sum function
     * @param {Object} args - Arguments
     * @returns {number} Total value of arguments
     */
    function functionSum(args) {
        var total = 0;

        if (arguments.length != 1) {
            throw {
                message: 'The sum function expects one argument',
                stack: (new Error()).stack
            };
        }

        // undefined inputs always return undefined
        if(typeof args === 'undefined') {
            return undefined;
        }

        if(!Array.isArray(args)) {
            args = [args];
        }

        // it must be an array of numbers
        var nonNumerics = args.filter(function(val) {return (typeof val !== 'number');});
        if(nonNumerics.length > 0) {
            throw {
                message: 'Type error: argument of sum function must be an array of numbers',
                stack: (new Error()).stack,
                value: nonNumerics
            };
        }
        args.forEach(function(num){total += num;});
        return total;
    }

    /**
     * Count function
     * @param {Object} args - Arguments
     * @returns {number} Number of elements in the array
     */
    function functionCount(args) {
        if (arguments.length != 1) {
            throw {
                message: 'The count function expects one argument',
                stack: (new Error()).stack
            };
        }

        // undefined inputs always return undefined
        if(typeof args === 'undefined') {
            return 0;
        }

        if(!Array.isArray(args)) {
            args = [args];
        }

        return args.length;
    }

    /**
     * Max function
     * @param {Object} args - Arguments
     * @returns {number} Max element in the array
     */
    function functionMax(args) {
        var max;

        if (arguments.length != 1) {
            throw {
                message: 'The max function expects one argument',
                stack: (new Error()).stack
            };
        }

        // undefined inputs always return undefined
        if(typeof args === 'undefined') {
            return undefined;
        }

        if(!Array.isArray(args)) {
            args = [args];
        }

        // it must be an array of numbers
        var nonNumerics = args.filter(function(val) {return (typeof val !== 'number');});
        if(nonNumerics.length > 0) {
            throw {
                message: 'Type error: argument of max function must be an array of numbers',
                stack: (new Error()).stack,
                value: nonNumerics
            };
        }
        max = Math.max.apply(Math, args);
        return max;
    }

    /**
     * Min function
     * @param {Object} args - Arguments
     * @returns {number} Min element in the array
     */
    function functionMin(args) {
        var min;

        if (arguments.length != 1) {
            throw {
                message: 'The min function expects one argument',
                stack: (new Error()).stack
            };
        }

        // undefined inputs always return undefined
        if(typeof args === 'undefined') {
            return undefined;
        }

        if(!Array.isArray(args)) {
            args = [args];
        }

        // it must be an array of numbers
        var nonNumerics = args.filter(function(val) {return (typeof val !== 'number');});
        if(nonNumerics.length > 0) {
            throw {
                message: 'Type error: argument of min function must be an array of numbers',
                stack: (new Error()).stack,
                value: nonNumerics
            };
        }
        min = Math.min.apply(Math, args);
        return min;
    }

    /**
     * Average function
     * @param {Object} args - Arguments
     * @returns {number} Average element in the array
     */
    function functionAverage(args) {
        var total = 0;

        if (arguments.length != 1) {
            throw {
                message: 'The average function expects one argument',
                stack: (new Error()).stack
            };
        }

        // undefined inputs always return undefined
        if(typeof args === 'undefined') {
            return undefined;
        }

        if(!Array.isArray(args)) {
            args = [args];
        }

        // it must be an array of numbers
        var nonNumerics = args.filter(function(val) {return (typeof val !== 'number');});
        if(nonNumerics.length > 0) {
            throw {
                message: 'Type error: argument of average function must be an array of numbers',
                stack: (new Error()).stack,
                value: nonNumerics
            };
        }
        args.forEach(function(num){total += num;});
        return total/args.length;
    }

    /**
     * Stingify arguments
     * @param {Object} arg - Arguments
     * @returns {String} String from arguments
     */
    function functionString(arg) {
        var str;

        if(arguments.length != 1) {
            throw {
                message: 'The string function expects one argument',
                stack: (new Error()).stack
            };
        }

        // undefined inputs always return undefined
        if(typeof arg === 'undefined') {
            return undefined;
        }

        if (typeof arg === 'string') {
            // already a string
            str = arg;
        } else if(isFunction(arg)) {
            // functions (built-in and lambda convert to empty string
            str = '';
        } else if (typeof arg === 'number' && !isFinite(arg)) {
            throw {
                message: "Attempting to invoke string function on Infinity or NaN",
                value: arg,
                stack: (new Error()).stack
            };
        } else
            str = JSON.stringify(arg, function (key, val) {
                return (typeof val !== 'undefined' && val !== null && val.toPrecision && isNumeric(val)) ? Number(val.toPrecision(13)) :
                  (val && isLambda(val)) ? '' :
                    (typeof val === 'function') ? '' : val;
            });
        return str;
    }

    /**
     * Create substring based on character number and length
     * @param {String} str - String to evaluate
     * @param {Integer} start - Character number to start substring
     * @param {Integer} [length] - Number of characters in substring
     * @returns {string|*} Substring
     */
    function functionSubstring(str, start, length) {
        if(arguments.length != 2 && arguments.length != 3) {
            throw {
                message: 'The substring function expects two or three arguments',
                stack: (new Error()).stack
            };
        }

        // undefined inputs always return undefined
        if(typeof str === 'undefined') {
            return undefined;
        }

        // otherwise it must be a string
        if(typeof str !== 'string') {
            throw {
                message: 'Type error: first argument of substring function must evaluate to a string',
                stack: (new Error()).stack,
                value: str
            };
        }

        if(typeof start !== 'number') {
            throw {
                message: 'Type error: second argument of substring function must evaluate to a number',
                stack: (new Error()).stack,
                value: start
            };
        }

        if(typeof length !== 'undefined' && typeof length !== 'number') {
            throw {
                message: 'Type error: third argument of substring function must evaluate to a number',
                stack: (new Error()).stack,
                value: length
            };
        }

        return str.substr(start, length);
    }

    /**
     * Create substring up until a character
     * @param {String} str - String to evaluate
     * @param {String} chars - Character to define substring boundary
     * @returns {*} Substring
     */
    function functionSubstringBefore(str, chars) {
        if(arguments.length != 2) {
            throw {
                message: 'The substringBefore function expects two arguments',
                stack: (new Error()).stack
            };
        }

        // undefined inputs always return undefined
        if(typeof str === 'undefined') {
            return undefined;
        }

        // otherwise it must be a string
        if(typeof str !== 'string') {
            throw {
                message: 'Type error: first argument of substringBefore function must evaluate to a string',
                stack: (new Error()).stack,
                value: str
            };
        }
        if(typeof chars !== 'string') {
            throw {
                message: 'Type error: second argument of substringBefore function must evaluate to a string',
                stack: (new Error()).stack,
                value: chars
            };
        }

        var pos = str.indexOf(chars);
        if (pos > -1) {
            return str.substr(0, pos);
        } else {
            return str;
        }
    }

    /**
     * Create substring after a character
     * @param {String} str - String to evaluate
     * @param {String} chars - Character to define substring boundary
     * @returns {*} Substring
     */
    function functionSubstringAfter(str, chars) {
        if(arguments.length != 2) {
            throw {
                message: 'The substringAfter function expects two arguments',
                stack: (new Error()).stack
            };
        }

        // undefined inputs always return undefined
        if(typeof str === 'undefined') {
            return undefined;
        }

        // otherwise it must be a string
        if(typeof str !== 'string') {
            throw {
                message: 'Type error: first argument of substringAfter function must evaluate to a string',
                stack: (new Error()).stack,
                value: str
            };
        }
        if(typeof chars !== 'string') {
            throw {
                message: 'Type error: second argument of substringAfter function must evaluate to a string',
                stack: (new Error()).stack,
                value: chars
            };
        }

        var pos = str.indexOf(chars);
        if (pos > -1) {
            return str.substr(pos + chars.length);
        } else {
            return str;
        }
    }

    /**
     * Lowercase a string
     * @param {String} str - String to evaluate
     * @returns {string} Lowercase string
     */
    function functionLowercase(str) {
        if(arguments.length != 1) {
            throw {
                message: 'The lowercase function expects one argument',
                stack: (new Error()).stack
            };
        }

        // undefined inputs always return undefined
        if(typeof str === 'undefined') {
            return undefined;
        }

        // otherwise it must be a string
        if(typeof str !== 'string') {
            throw {
                message: 'Type error: argument of lowercase function must evaluate to a string',
                stack: (new Error()).stack,
                value: str
            };
        }

        return str.toLowerCase();
    }

    /**
     * Uppercase a string
     * @param {String} str - String to evaluate
     * @returns {string} Uppercase string
     */
    function functionUppercase(str) {
        if(arguments.length != 1) {
            throw {
                message: 'The uppercase function expects one argument',
                stack: (new Error()).stack
            };
        }

        // undefined inputs always return undefined
        if(typeof str === 'undefined') {
            return undefined;
        }

        // otherwise it must be a string
        if(typeof str !== 'string') {
            throw {
                message: 'Type error: argument of uppercase function must evaluate to a string',
                stack: (new Error()).stack,
                value: str
            };
        }

        return str.toUpperCase();
    }

    /**
     * length of a string
     * @param {String} str - string
     * @returns {Number} The number of characters in the string
     */
    function functionLength(str) {
        if(arguments.length != 1) {
            throw {
                message: 'The length function expects one argument',
                stack: (new Error()).stack
            };
        }

        // undefined inputs always return undefined
        if(typeof str === 'undefined') {
            return undefined;
        }

        // otherwise it must be a string
        if(typeof str !== 'string') {
            throw {
                message: 'Type error: argument of length function must evaluate to a string',
                stack: (new Error()).stack,
                value: str
            };
        }

        return str.length;
    }

    /**
     * Tests if the str contains the token
     * @param {String} str - string to test
     * @param {String} token - substring or regex to find
     * @returns {Boolean} - true if str contains token
     */
    function functionContains(str, token) {
        if(arguments.length != 2) {
            throw {
                message: 'The contains function expects two arguments',
                stack: (new Error()).stack
            };
        }

        // undefined inputs always return undefined
        if(typeof str === 'undefined') {
            return undefined;
        }

        // otherwise it must be a string
        if(typeof str !== 'string') {
            throw {
                message: 'Type error: first argument of contains function must evaluate to a string',
                stack: (new Error()).stack,
                value: str
            };
        }

        // token must be a string or regex function
        if(typeof token !== 'string' && typeof token !== 'function') {
            throw {
                message: 'Type error: second argument of contains function must evaluate to a string or a regular expression',
                stack: (new Error()).stack,
                value: token
            };
        }

        var result;

        if(typeof token === 'string') {
            result = (str.indexOf(token) !== -1);
        } else {
            var matches = token(str);
            result = (typeof matches !== 'undefined');
        }

        return result;
    }

    /**
     * Match a string with a regex returning an array of object containing details of each match
     * @param {String} str - string
     * @param {String} regex - the regex applied to the string
     * @param {Integer} [limit] - max number of matches to return
     * @returns {Array} The array of match objects
     */
    function functionMatch(str, regex, limit) {
        if(arguments.length != 2 && arguments.length != 3) {
            throw {
                message: 'The match function expects two or three arguments',
                stack: (new Error()).stack
            };
        }

        // undefined inputs always return undefined
        if(typeof str === 'undefined') {
            return undefined;
        }

        // otherwise it must be a string
        if(typeof str !== 'string') {
            throw {
                message: 'Type error: first argument of match function must evaluate to a string',
                stack: (new Error()).stack,
                value: str
            };
        }

        // separator must be a string or regex function
        if(typeof regex !== 'function') {
            throw {
                message: 'Type error: second argument of match function must evaluate to a regular expression',
                stack: (new Error()).stack,
                value: regex
            };
        }

        // limit, if specified, must be a number
        if(typeof limit !== 'undefined' && (typeof limit !== 'number' || limit < 0)) {
            throw {
                message: 'Type error: third argument of match function must evaluate to a positive number',
                stack: (new Error()).stack,
                value: limit
            };
        }

        var result = [];

        if(typeof limit === 'undefined' || limit > 0) {
            var count = 0;
            var matches = regex(str);
            if (typeof matches !== 'undefined') {
                while (typeof matches !== 'undefined' && (typeof limit === 'undefined' || count < limit)) {
                    result.push({
                        match: matches.match,
                        index: matches.start,
                        groups: matches.groups
                    });
                    matches = matches.next();
                    count++;
                }
            }
        }

        return result;
    }

    /**
     * Match a string with a regex returning an array of object containing details of each match
     * @param {String} str - string
     * @param {String} pattern - the substring/regex applied to the string
     * @param {String} replacement - text to replace the matched substrings
     * @param {Integer} [limit] - max number of matches to return
     * @returns {Array} The array of match objects
     */
    function functionReplace(str, pattern, replacement, limit) {
        if(arguments.length != 3 && arguments.length != 4) {
            throw {
                message: 'The replace function expects three or four arguments',
                stack: (new Error()).stack
            };
        }

        // undefined inputs always return undefined
        if(typeof str === 'undefined') {
            return undefined;
        }

        // otherwise it must be a string
        if(typeof str !== 'string') {
            throw {
                message: 'Type error: first argument of replace function must evaluate to a string',
                stack: (new Error()).stack,
                value: str
            };
        }

        // pattern must be a string or regex function
        if(typeof pattern !== 'string' && typeof pattern !== 'function') {
            throw {
                message: 'Type error: second argument of replace function must evaluate to a string or a regular expression',
                stack: (new Error()).stack,
                value: pattern
            };
        }

        // pattern cannot be an empty string
        if(pattern === '') {
            throw {
                message: 'Type error: second argument of replace function cannot be an empty string',
                stack: (new Error()).stack,
                value: pattern
            };
        }

        // replacement string or function
        if(typeof replacement !== 'string' && typeof replacement !== 'function' && !isLambda(replacement)) {
            throw {
                message: 'Type error: third argument of replace function must evaluate to a string or replacement function',
                stack: (new Error()).stack,
                value: replacement
            };
        }

        // limit, if specified, must be a number
        if(typeof limit !== 'undefined' && (typeof limit !== 'number' || limit < 0)) {
            throw {
                message: 'Type error: forth argument of replace function must evaluate to a positive number',
                stack: (new Error()).stack,
                value: limit
            };
        }

        var replacer;
        if(typeof replacement === 'string') {
            replacer = function (regexMatch) {
                var substitute = '';
                // scan forward, copying the replacement text into the substitute string
                // and replace any occurrence of $n with the values matched by the regex
                var position = 0;
                var index = replacement.indexOf('$', position);
                while (index !== -1 && position < replacement.length) {
                    substitute += replacement.substring(position, index);
                    position = index + 1;
                    var dollarVal = replacement.charAt(position);
                    if (dollarVal === '$') {
                        // literal $
                        substitute += '$';
                        position++;
                    } else if (dollarVal === '0') {
                        substitute += regexMatch.match;
                        position++;
                    } else {
                        var maxDigits;
                        if(regexMatch.groups.length === 0) {
                            // no sub-matches; any $ followed by a digit will be replaced by an empty string
                            maxDigits = 1;
                        } else {
                            // max number of digits to parse following the $
                            maxDigits = Math.floor(Math.log(regexMatch.groups.length) * Math.LOG10E) + 1;
                        }
                        index = parseInt(replacement.substring(position, position + maxDigits), 10);
                        if(maxDigits > 1 && index > regexMatch.groups.length) {
                            index = parseInt(replacement.substring(position, position + maxDigits - 1), 10);
                        }
                        if (!isNaN(index)) {
                            if(regexMatch.groups.length > 0 ) {
                                var submatch = regexMatch.groups[index - 1];
                                if (typeof submatch !== 'undefined') {
                                    substitute += submatch;
                                }
                            }
                            position += index.toString().length;
                        } else {
                            // not a capture group, treat the $ as literal
                            substitute += '$';
                        }
                    }
                    index = replacement.indexOf('$', position);
                }
                substitute += replacement.substring(position);
                return substitute;
            };
        } else {
            replacer = replacement;
        }

        var result = '';
        var position = 0;

        if(typeof limit === 'undefined' || limit > 0) {
            var count = 0;
            if(typeof pattern === 'string') {
                var index = str.indexOf(pattern, position);
                while(index !== -1 && (typeof limit === 'undefined' || count < limit)) {
                    result += str.substring(position, index);
                    result += replacement;
                    position = index + pattern.length;
                    count++;
                    index = str.indexOf(pattern, position);
                }
                result += str.substring(position);
            } else {
                var matches = pattern(str);
                if (typeof matches !== 'undefined') {
                    while (typeof matches !== 'undefined' && (typeof limit === 'undefined' || count < limit)) {
                        result += str.substring(position, matches.start);
                        var replacedWith = apply(replacer, [matches], null);
                        // check replacedWith is a string
                        if(typeof replacedWith === 'string') {
                            result += replacedWith;
                        } else {
                            // not a string - throw error
                            throw {
                                message: 'Attempted to replace a matched string with a non-string value',
                                stack: (new Error()).stack,
                                value: replacedWith
                            };
                        }
                        position = matches.start + matches.match.length;
                        count++;
                        matches = matches.next();
                    }
                    result += str.substring(position);
                } else {
                    result = str;
                }
            }
        } else {
            result = str;
        }

        return result;
    }


    /**
     * Split a string into an array of substrings
     * @param {String} str - string
     * @param {String} separator - the token or regex that splits the string
     * @param {Integer} [limit] - max number of substrings
     * @returns {Array} The array of string
     */
    function functionSplit(str, separator, limit) {
        if(arguments.length != 2 && arguments.length != 3) {
            throw {
                message: 'The split function expects two or three arguments',
                stack: (new Error()).stack
            };
        }

        // undefined inputs always return undefined
        if(typeof str === 'undefined') {
            return undefined;
        }

        // otherwise it must be a string
        if(typeof str !== 'string') {
            throw {
                message: 'Type error: first argument of split function must evaluate to a string',
                stack: (new Error()).stack,
                value: str
            };
        }

        // separator must be a string or regex function
        if(typeof separator !== 'string' && typeof separator !== 'function') {
            throw {
                message: 'Type error: second argument of split function must evaluate to a string or regular expression',
                stack: (new Error()).stack,
                value: separator
            };
        }

        // limit, if specified, must be a number
        if(typeof limit !== 'undefined' && (typeof limit !== 'number' || limit < 0)) {
            throw {
                message: 'Type error: third argument of split function must evaluate to a positive number',
                stack: (new Error()).stack,
                value: limit
            };
        }

        var result = [];

        if(typeof limit === 'undefined' || limit > 0) {
            if (typeof separator === 'string') {
                result = str.split(separator, limit);
            } else {
                var count = 0;
                var matches = separator(str);
                if (typeof matches !== 'undefined') {
                    var start = 0;
                    while (typeof matches !== 'undefined' && (typeof limit === 'undefined' || count < limit)) {
                        result.push(str.substring(start, matches.start));
                        start = matches.end;
                        matches = matches.next();
                        count++;
                    }
                    if(typeof limit === 'undefined' || count < limit) {
                        result.push(str.substring(start));
                    }
                } else {
                    result = [str];
                }
            }
        }

        return result;
    }

    /**
     * Join an array of strings
     * @param {Array} strs - array of string
     * @param {String} [separator] - the token that splits the string
     * @returns {String} The concatenated string
     */
    function functionJoin(strs, separator) {
        if(arguments.length != 1 && arguments.length != 2) {
            throw {
                message: 'The join function expects one or two arguments',
                stack: (new Error()).stack
            };
        }

        // undefined inputs always return undefined
        if(typeof strs === 'undefined') {
            return undefined;
        }

        if(!Array.isArray(strs)) {
            strs = [strs];
        }

        // it must be an array of strings
        var nonStrings = strs.filter(function(val) {return (typeof val !== 'string');});
        if(nonStrings.length > 0) {
            throw {
                message: 'Type error: first argument of join function must be an array of strings',
                stack: (new Error()).stack,
                value: nonStrings
            };
        }


        // if separator is not specified, default to empty string
        if(typeof separator === 'undefined') {
            separator = "";
        }

        // separator, if specified, must be a string
        if(typeof separator !== 'string') {
            throw {
                message: 'Type error: second argument of split function must evaluate to a string',
                stack: (new Error()).stack,
                value: separator
            };
        }

        return strs.join(separator);
    }

    /**
     * Cast argument to number
     * @param {Object} arg - Argument
     * @returns {Number} numeric value of argument
     */
    function functionNumber(arg) {
        var result;

        if(arguments.length != 1) {
            throw {
                message: 'The number function expects one argument',
                stack: (new Error()).stack
            };
        }

        // undefined inputs always return undefined
        if(typeof arg === 'undefined') {
            return undefined;
        }

        if (typeof arg === 'number') {
            // already a number
            result = arg;
        } else if(typeof arg === 'string' && /^-?(0|([1-9][0-9]*))(\.[0-9]+)?([Ee][-+]?[0-9]+)?$/.test(arg) && !isNaN(parseFloat(arg)) && isFinite(arg)) {
            result = parseFloat(arg);
        } else {
            throw {
                message: "Unable to cast value to a number: " + arg,
                value: arg,
                stack: (new Error()).stack
            };
        }
        return result;
    }


    /**
     * Evaluate an input and return a boolean
     * @param {*} arg - Arguments
     * @returns {boolean} Boolean
     */
    function functionBoolean(arg) {
        // cast arg to its effective boolean value
        // boolean: unchanged
        // string: zero-length -> false; otherwise -> true
        // number: 0 -> false; otherwise -> true
        // null -> false
        // array: empty -> false; length > 1 -> true
        // object: empty -> false; non-empty -> true
        // function -> false

        if(arguments.length != 1) {
            throw {
                message: 'The boolean function expects one argument',
                stack: (new Error()).stack
            };
        }

        // undefined inputs always return undefined
        if(typeof arg === 'undefined') {
            return undefined;
        }

        var result = false;
        if (Array.isArray(arg)) {
            if (arg.length == 1) {
                result = functionBoolean(arg[0]);
            } else if (arg.length > 1) {
                var trues = arg.filter(function(val) {return functionBoolean(val);});
                result = trues.length > 0;
            }
        } else if (typeof arg === 'string') {
            if (arg.length > 0) {
                result = true;
            }
        } else if (isNumeric(arg)) {
            if (arg != 0) {
                result = true;
            }
        } else if (arg != null && typeof arg === 'object') {
            if (Object.keys(arg).length > 0) {
                // make sure it's not a lambda function
                if (!(isLambda(arg))) {
                    result = true;
                }
            }
        } else if (typeof arg === 'boolean' && arg == true) {
            result = true;
        }
        return result;
    }

    /**
     * returns the Boolean NOT of the arg
     * @param {*} arg - argument
     * @returns {boolean} - NOT arg
     */
    function functionNot(arg) {
        return !functionBoolean(arg);
    }

    /**
     * Create a map from an array of arguments
     * @param {Function} func - function to apply
     * @param {Array} [arr] - array to map over
     * @returns {Array} Map array
     */
    function functionMap(func, arr) {
        // this can take a variable number of arguments - each one should be mapped to the equivalent arg of func
        // assert that func is a function
        var varargs = arguments;
        var result = [];

        // each subsequent arg must be an array - coerce if not
        var args = arr;
        args = [];
        for (var ii = 1; ii < varargs.length; ii++) {
            if (Array.isArray(varargs[ii])) {
                args.push(varargs[ii]);
            } else {
                args.push([varargs[ii]]);
            }

        }
        // do the map - iterate over the arrays, and invoke func
        if (args.length > 0) {
            for (var i = 0; i < args[0].length; i++) {
                var func_args = [];
                var length = typeof func === 'function' ? func.length : func.arguments.length;
                for (var j = 0; j < length; j++) {
                    func_args.push(args[j][i]);
                }
                // invoke func
                result.push(apply(func, func_args, null, null));
            }
        }
        return result;
    }

    /**
     * Fold left function
     * @param {Function} func - Function
     * @param {Array} sequence - Sequence
     * @param {Object} init - Initial value
     * @returns {*} Result
     */
    function functionFoldLeft(func, sequence, init) {
        var result;

        if (!(func.length == 2 || func.arguments.length == 2)) {
            throw {
                message: 'The first argument of the reduce function must be a function of arity 2',
                stack: (new Error()).stack
            };
        }

        if (!Array.isArray(sequence)) {
            sequence = [sequence];
        }

        var index;
        if (typeof init === 'undefined' && sequence.length > 0) {
            result = sequence[0];
            index = 1;
        } else {
            result = init;
            index = 0;
        }

        while (index < sequence.length) {
            result = apply(func, [result, sequence[index]], null, null);
            index++;
        }

        return result;
    }

    /**
     * Return keys for an object
     * @param {Object} arg - Object
     * @returns {Array} Array of keys
     */
    function functionKeys(arg) {
        var result = [];

        if(Array.isArray(arg)) {
            // merge the keys of all of the items in the array
            var merge = {};
            arg.forEach(function(item) {
                var keys = functionKeys(item);
                if(Array.isArray(keys)) {
                    keys.forEach(function(key) {
                        merge[key] = true;
                    });
                }
            });
            result = functionKeys(merge);
        } else if(arg != null && typeof arg === 'object' && !(isLambda(arg))) {
            result = Object.keys(arg);
            if(result.length == 0) {
                result = undefined;
            }
        } else {
            result = undefined;
        }
        return result;
    }

    /**
     * Return value from an object for a given key
     * @param {Object} object - Object
     * @param {String} key - Key in object
     * @returns {*} Value of key in object
     */
    function functionLookup(object, key) {
        var result = evaluateName({value: key}, object);
        return result;
    }

    /**
     * Append second argument to first
     * @param {Array|Object} arg1 - First argument
     * @param {Array|Object} arg2 - Second argument
     * @returns {*} Appended arguments
     */
    function functionAppend(arg1, arg2) {
        // disregard undefined args
        if (typeof arg1 === 'undefined') {
            return arg2;
        }
        if (typeof arg2 === 'undefined') {
            return arg1;
        }
        // if either argument is not an array, make it so
        if (!Array.isArray(arg1)) {
            arg1 = [arg1];
        }
        if (!Array.isArray(arg2)) {
            arg2 = [arg2];
        }
        Array.prototype.push.apply(arg1, arg2);
        return arg1;
    }

    /**
     * Determines if the argument is undefined
     * @param {*} arg - argument
     * @returns {boolean} False if argument undefined, otherwise true
     */
    function functionExists(arg){
        if (arguments.length != 1) {
            throw {
                message: 'The exists function expects one argument',
                stack: (new Error()).stack
            };
        }

        if (typeof arg === 'undefined') {
            return false;
        } else {
            return true;
        }
    }

    /**
     * Splits an object into an array of object with one property each
     * @param {*} arg - the object to split
     * @returns {*} - the array
     */
    function functionSpread(arg) {
        var result = [];

        if(Array.isArray(arg)) {
            // spread all of the items in the array
            arg.forEach(function(item) {
                result = functionAppend(result, functionSpread(item));
            });
        } else if(arg != null && typeof arg === 'object' && !isLambda(arg)) {
            for(var key in arg) {
                var obj = {};
                obj[key] = arg[key];
                result.push(obj);
            }
        } else {
            result = arg;
        }
        return result;
    }

    /**
     * Create frame
     * @param {Object} enclosingEnvironment - Enclosing environment
     * @returns {{bind: bind, lookup: lookup}} Created frame
     */
    function createFrame(enclosingEnvironment) {
        var bindings = {};
        return {
            bind: function (name, value) {
                bindings[name] = value;
            },
            lookup: function (name) {
                var value;
                if(bindings.hasOwnProperty(name)) {
                    value = bindings[name];
                } else if (enclosingEnvironment) {
                    value = enclosingEnvironment.lookup(name);
                }
                return value;
            }
        };
    }

    staticFrame.bind('sum', functionSum);
    staticFrame.bind('count', functionCount);
    staticFrame.bind('max', functionMax);
    staticFrame.bind('min', functionMin);
    staticFrame.bind('average', functionAverage);
    staticFrame.bind('string', functionString);
    staticFrame.bind('substring', functionSubstring);
    staticFrame.bind('substringBefore', functionSubstringBefore);
    staticFrame.bind('substringAfter', functionSubstringAfter);
    staticFrame.bind('lowercase', functionLowercase);
    staticFrame.bind('uppercase', functionUppercase);
    staticFrame.bind('length', functionLength);
    staticFrame.bind('match', functionMatch);
    staticFrame.bind('contains', functionContains);
    staticFrame.bind('replace', functionReplace);
    staticFrame.bind('split', functionSplit);
    staticFrame.bind('join', functionJoin);
    staticFrame.bind('number', functionNumber);
    staticFrame.bind('boolean', functionBoolean);
    staticFrame.bind('not', functionNot);
    staticFrame.bind('map', functionMap);
    staticFrame.bind('reduce', functionFoldLeft);
    staticFrame.bind('keys', functionKeys);
    staticFrame.bind('lookup', functionLookup);
    staticFrame.bind('append', functionAppend);
    staticFrame.bind('exists', functionExists);
    staticFrame.bind('spread', functionSpread);

    /**
     * JSONata
     * @param {Object} expr - JSONata expression
     * @returns {{evaluate: evaluate, assign: assign}} Evaluated expression
     */
    function jsonata(expr) {
        var ast = parser(expr);
        var environment = createFrame(staticFrame);
        return {
            evaluate: function (input, bindings) {
                if (typeof bindings !== 'undefined') {
                    var exec_env;
                    // the variable bindings have been passed in - create a frame to hold these
                    exec_env = createFrame(environment);
                    for (var v in bindings) {
                        exec_env.bind(v, bindings[v]);
                    }
                } else {
                    exec_env = environment;
                }
                // put the input document into the environment as the root object
                exec_env.bind('$', input);
                return evaluate(ast, input, exec_env);
            },
            assign: function (name, value) {
                environment.bind(name, value);
            }
        };
    }

    jsonata.parser = parser;

    return jsonata;

})();

// node.js only - export the jsonata and parser functions
// istanbul ignore else
if(typeof module !== 'undefined') {
    module.exports = jsonata;
}<|MERGE_RESOLUTION|>--- conflicted
+++ resolved
@@ -163,16 +163,14 @@
                 position += 2;
                 return create('operator', '**');
             }
-<<<<<<< HEAD
             if (prefix !== true && currentChar === '/') {
                 position++;
                 return create('regex', scanRegex());
-=======
+            }
             if (currentChar === '~' && path.charAt(position + 1) === '>') {
                 // ~> function application operator
                 position += 2;
                 return create('operator', '~>');
->>>>>>> b81d9577
             }
             // test for operators
             if (operators.hasOwnProperty(currentChar)) {
@@ -1778,9 +1776,10 @@
 
             if(!isFunction(func)) {
                 throw {
-                    message: 'RHS of function application operator ~> is not a function at column ' + expr.position,
+                    message: 'RHS of function application operator ~> is not a function',
                     stack: (new Error()).stack,
-                    position: expr.position
+                    position: expr.position,
+                    value: func
                 };
             }
 
@@ -1799,11 +1798,30 @@
 
     /**
      *
-     * @param {Object} expr - expression to test
+     * @param {Object} arg - expression to test
      * @returns {boolean} - true if it is a function (lambda or built-in)
      */
-    function isFunction(expr) {
-        return (typeof expr === 'function' || (expr && expr.lambda === true && expr.environment && expr.arguments && expr.body));
+    function isFunction(arg) {
+        return (typeof arg === 'function' || isLambda(arg));
+    }
+
+    /**
+     * Tests whether arg is a lambda function
+     * @param {*} arg - the value to test
+     * @returns {boolean} - true if it is a lambda function
+     */
+    function isLambda(arg) {
+        var result = false;
+        if(arg && typeof arg === 'object' &&
+          arg.lambda === true &&
+          arg.hasOwnProperty('input') &&
+          arg.hasOwnProperty('arguments') &&
+          arg.hasOwnProperty('environment') &&
+          arg.hasOwnProperty('body')) {
+            result = true;
+        }
+
+        return result;
     }
 
     /**
@@ -2067,25 +2085,6 @@
         var sigParens = /\(([^\)]*)\)/.exec(signature)[1]; // the contents of the parens
         var sigArgs = sigParens.split(',');
         return sigArgs;
-    }
-
-    /**
-     * Tests whether arg is a lambda function
-     * @param {*} arg - the value to test
-     * @returns {boolean} - true if it is a lambda function
-     */
-    function isLambda(arg) {
-        var result = false;
-        if(arg && typeof arg === 'object' &&
-          arg.lambda === true &&
-          arg.hasOwnProperty('input') &&
-          arg.hasOwnProperty('arguments') &&
-          arg.hasOwnProperty('environment') &&
-          arg.hasOwnProperty('body')) {
-            result = true;
-        }
-
-        return result;
     }
 
     /**
@@ -3071,7 +3070,7 @@
                     func_args.push(args[j][i]);
                 }
                 // invoke func
-                result.push(apply(func, func_args, null, null));
+                result.push(apply(func, func_args, null));
             }
         }
         return result;
@@ -3108,7 +3107,7 @@
         }
 
         while (index < sequence.length) {
-            result = apply(func, [result, sequence[index]], null, null);
+            result = apply(func, [result, sequence[index]], null);
             index++;
         }
 
