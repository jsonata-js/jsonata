--- conflicted
+++ resolved
@@ -4840,12 +4840,9 @@
     staticFrame.bind('shuffle', defineFunction(functionShuffle, '<a:a>'));
     staticFrame.bind('base64encode', defineFunction(functionBase64encode, '<s-:s>'));
     staticFrame.bind('base64decode', defineFunction(functionBase64decode, '<s-:s>'));
-<<<<<<< HEAD
     staticFrame.bind('toMillis', defineFunction(functionToMillis, '<s-:n>'));
     staticFrame.bind('fromMillis', defineFunction(functionFromMillis, '<n-:s>'));
-=======
     staticFrame.bind('clone', defineFunction(functionClone, '<o-:o>'));
->>>>>>> d6bd1ca1
 
     /**
      * Error codes
@@ -4908,9 +4905,6 @@
         "D3060": "The sqrt function cannot be applied to a negative number: {{value}}",
         "D3061": "The power function has resulted in a value that cannot be represented as a JSON number: base={{value}}, exponent={{exp}}",
         "D3070": "The single argument form of the sort function can only be applied to an array of strings or an array of numbers.  Use the second argument to specify a comparison function",
-<<<<<<< HEAD
-        "D3110": "The argument of the toMillis function must be an ISO 8601 formatted timestamp. Given {{value}}"
-=======
         "D3080": "The picture string must only contain a maximum of two sub-pictures",
         "D3081": "The sub-picture must not contain more than one instance of the 'decimal-separator' character",
         "D3082": "The sub-picture must not contain more than one instance of the 'percent' character",
@@ -4926,7 +4920,7 @@
         "D3092": "A sub-picture that contains a 'percent' or 'per-mille' character must not contain a character treated as an 'exponent-separator'",
         "D3093": "The exponent part of the sub-picture must comprise only of one or more characters that are members of the 'decimal digit family'",
         "D3100": "The radix of the formatBase function must be between 2 and 36.  It was given {{value}}"
->>>>>>> d6bd1ca1
+        "D3110": "The argument of the toMillis function must be an ISO 8601 formatted timestamp. Given {{value}}"
     };
 
     /**
