--- conflicted
+++ resolved
@@ -2140,16 +2140,11 @@
 
         // iterate over the groups to evaluate the 'value' expression
         for (key in groups) {
-<<<<<<< HEAD
-            var value = it.next().value[1];
+            entry = groups[key];
+            var value = yield * evaluate(entry.expr, entry.data, environment);
             if(typeof value !== 'undefined') {
                 result[key] = value;
             }
-=======
-            entry = groups[key];
-            var value = yield * evaluate(entry.expr, entry.data, environment);
-            result[key] = value;
->>>>>>> a339d937
         }
 
         return result;
